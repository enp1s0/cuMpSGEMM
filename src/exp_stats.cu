--- conflicted
+++ resolved
@@ -217,13 +217,7 @@
 			handle->lost_threshold,
 			handle->ignore_threshold
 			);
-<<<<<<< HEAD
-
 	cumpsgemm::exp_stats::download_exp_stats(handle, buffer_id);
-=======
-	handle->counter_offset = 0;
-	handle->last_stored_counter_length = batch_size;
->>>>>>> 575e3ef6
 }
 
 void cumpsgemm::exp_stats::exp_stats_ext(
