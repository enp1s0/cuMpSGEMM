--- conflicted
+++ resolved
@@ -2,31 +2,6 @@
 #include <cutf/device.hpp>
 #include <cumpsgemm/cumpsgemm.h>
 #include "handle.hpp"
-<<<<<<< HEAD
-#include "cumpsgemm_kernel.cuh"
-
-#define SET_GEMM_KERNEL_MODULE(module_list, io_t, tc_t, ec, op_a, op_b, smem_m, smem_n, smem_k, frag_m, frag_n, frag_k, block_size, num_unrollings, num_stages, pipelined, gemm_type, stage) \
-	module_list[cumpsgemm::kernel_module_code::tc_t | cumpsgemm::kernel_module_code::ec | cumpsgemm::kernel_module_code::op_a_##op_a | cumpsgemm::kernel_module_code::op_b_##op_b | cumpsgemm::kernel_module_code::gemm_type][stage] =\
-	cumpsgemm::generate_gemm_module<io_t,smem_m,smem_n,smem_k,frag_m,frag_n,frag_k,block_size,num_unrollings,num_stages,cumpsgemm::op_a,cumpsgemm::op_b,tc_t,mtk::wmma::tcec::ec, pipelined>();
-
-#define SET_GEMM_STRIDEDBATCH_KERNEL_MODULE(module_list, io_t, tc_t, ec, op_a, op_b, smem_m, smem_n, smem_k, frag_m, frag_n, frag_k, block_size, num_unrollings, num_stages, pipelined, gemm_type, stage) \
-	module_list[cumpsgemm::kernel_module_code::tc_t | cumpsgemm::kernel_module_code::ec | cumpsgemm::kernel_module_code::op_a_##op_a | cumpsgemm::kernel_module_code::op_b_##op_b | cumpsgemm::kernel_module_code::gemm_type][stage] =\
-	cumpsgemm::generate_gemm_stridedBatch_module<io_t,smem_m,smem_n,smem_k,frag_m,frag_n,frag_k,block_size,num_unrollings,num_stages,cumpsgemm::op_a,cumpsgemm::op_b,tc_t,mtk::wmma::tcec::ec, pipelined>();
-
-#define SET_GEMM_ATOMIC_KERNEL_MODULE(module_list, io_t, tc_t, ec, op_a, op_b, smem_m, smem_n, smem_k, k_per_mn, frag_m, frag_n, frag_k, block_size, num_unrollings, num_stages, pipelined, gemm_type) \
-	module_list[cumpsgemm::kernel_module_code::tc_t | cumpsgemm::kernel_module_code::ec | cumpsgemm::kernel_module_code::op_a_##op_a | cumpsgemm::kernel_module_code::op_b_##op_b | cumpsgemm::kernel_module_code::gemm_type] =\
-	cumpsgemm::generate_gemm_atomic_module<io_t,smem_m,smem_n,smem_k,k_per_mn,frag_m,frag_n,frag_k,block_size,num_unrollings,num_stages,cumpsgemm::op_a,cumpsgemm::op_b,tc_t,mtk::wmma::tcec::ec, pipelined>();
-
-#define COMPILE_SGEMM_KERNEL
-#define COMPILE_CGEMM_KERNEL
-#define COMPILE_SGEMM_STRIDEDBATCH_KERNEL
-#define COMPILE_CGEMM_STRIDEDBATCH_KERNEL
-#define COMPILE_SGEMM_ATOMIC_KERNEL
-#define COMPILE_CGEMM_ATOMIC_KERNEL
-=======
->>>>>>> 5d148a9b
-
-#define ENABLE_A100_OPTIMAZED_PARAMETERS
 
 extern "C" {
 cublasStatus_t cuMpSGEMM_create(cuMpSGEMM_handle_t* const handle) {
@@ -38,780 +13,23 @@
 	CUTF_CHECK_ERROR(cudaDeviceGetAttribute(&num_sms, cudaDevAttrMultiProcessorCount, 0));
 	(*handle)->num_sms = num_sms;
 
-<<<<<<< HEAD
-	using tf32 = nvcuda::wmma::precision::tf32;
-
-#ifdef ENABLE_A100_OPTIMAZED_PARAMETERS
-	// set kernel modules
-#ifdef COMPILE_SGEMM_KERNEL
-	SET_GEMM_KERNEL_MODULE((*handle)->gemm_module, float    , half, with_ec   , col_major, col_major,  64, 128,  32,  32,  64,  32, 128,   1,   2, false, s, 0); // N=  16384, p= 47.33 [TFlop/s]
-	SET_GEMM_KERNEL_MODULE((*handle)->gemm_module, float    , half, with_ec   , col_major, col_major,  64, 128,  32,  32,  64,  32, 128,   1,   2, false, s, 1); // N=   4096, p= 46.33 [TFlop/s]
-	SET_GEMM_KERNEL_MODULE((*handle)->gemm_module, float    , half, with_ec   , col_major, col_major,  64, 128,  32,  32,  64,  32, 128,   1,   2, false, s, 2); // N=   1024, p= 21.54 [TFlop/s]
-	SET_GEMM_KERNEL_MODULE((*handle)->gemm_module, float    , tf32, with_ec   , col_major, col_major,  64, 128,  32,  32,  64,  16, 128,   1,   2, false, s, 0); // N=  16384, p= 29.71 [TFlop/s]
-	SET_GEMM_KERNEL_MODULE((*handle)->gemm_module, float    , tf32, with_ec   , col_major, col_major,  64, 128,  32,  64,  32,  16, 128,   1,   2, false, s, 1); // N=   4096, p= 29.51 [TFlop/s]
-	SET_GEMM_KERNEL_MODULE((*handle)->gemm_module, float    , tf32, with_ec   , col_major, col_major,  64,  64,  32,  32,  32,  16, 128,   1,   2, false, s, 2); // N=   1024, p= 20.13 [TFlop/s]
-	SET_GEMM_KERNEL_MODULE((*handle)->gemm_module, float    , half, without_ec, col_major, col_major, 128, 128,  32,  64,  64,  16, 128,   1,   2, false, s, 0); // N=  16384, p= 75.69 [TFlop/s]
-	SET_GEMM_KERNEL_MODULE((*handle)->gemm_module, float    , half, without_ec, col_major, col_major, 128, 128,  32,  64,  64,  32, 128,   1,   2, false, s, 1); // N=   4096, p= 87.86 [TFlop/s]
-	SET_GEMM_KERNEL_MODULE((*handle)->gemm_module, float    , half, without_ec, col_major, col_major, 128, 128,  64,  64,  64,  32, 128,   2,   2, false, s, 2); // N=   1024, p= 47.52 [TFlop/s]
-	SET_GEMM_KERNEL_MODULE((*handle)->gemm_module, float    , tf32, without_ec, col_major, col_major,  64, 128,  32,  64,  32,  16, 128,   2,   2, false, s, 0); // N=  16384, p= 64.93 [TFlop/s]
-	SET_GEMM_KERNEL_MODULE((*handle)->gemm_module, float    , tf32, without_ec, col_major, col_major, 128, 128,  32,  64,  64,  32, 128,   2,   2, false, s, 1); // N=   4096, p= 69.67 [TFlop/s]
-	SET_GEMM_KERNEL_MODULE((*handle)->gemm_module, float    , tf32, without_ec, col_major, col_major, 128, 128,  32,  64,  64,  32, 128,   2,   2, false, s, 2); // N=   1024, p= 37.49 [TFlop/s]
-	SET_GEMM_KERNEL_MODULE((*handle)->gemm_module, float    , half, with_ec   , col_major, row_major, 128,  64,  32,  64,  32,  32, 128,   1,   2, false, s, 0); // N=  16384, p= 39.64 [TFlop/s]
-	SET_GEMM_KERNEL_MODULE((*handle)->gemm_module, float    , half, with_ec   , col_major, row_major, 128,  64,  32,  64,  32,  32, 128,   1,   2, false, s, 1); // N=   4096, p= 40.81 [TFlop/s]
-	SET_GEMM_KERNEL_MODULE((*handle)->gemm_module, float    , half, with_ec   , col_major, row_major, 128,  32,  32,  32,  32,  16, 128,   2,   2, false, s, 2); // N=   1024, p= 24.70 [TFlop/s]
-	SET_GEMM_KERNEL_MODULE((*handle)->gemm_module, float    , tf32, with_ec   , col_major, row_major,  64, 128,  32,  32,  64,  16, 128,   1,   2, false, s, 0); // N=  16384, p= 30.35 [TFlop/s]
-	SET_GEMM_KERNEL_MODULE((*handle)->gemm_module, float    , tf32, with_ec   , col_major, row_major,  64, 128,  32,  32,  64,  16, 128,   1,   2, false, s, 1); // N=   4096, p= 30.38 [TFlop/s]
-	SET_GEMM_KERNEL_MODULE((*handle)->gemm_module, float    , tf32, with_ec   , col_major, row_major,  32, 128,  32,  32,  32,  16, 128,   1,   2, false, s, 2); // N=   1024, p= 18.67 [TFlop/s]
-	SET_GEMM_KERNEL_MODULE((*handle)->gemm_module, float    , half, without_ec, col_major, row_major, 128, 128,  32,  64,  64,  32, 128,   1,   2, false, s, 0); // N=  16384, p= 69.42 [TFlop/s]
-	SET_GEMM_KERNEL_MODULE((*handle)->gemm_module, float    , half, without_ec, col_major, row_major, 128, 128,  32,  64,  64,  32, 128,   1,   2, false, s, 1); // N=   4096, p= 76.70 [TFlop/s]
-	SET_GEMM_KERNEL_MODULE((*handle)->gemm_module, float    , half, without_ec, col_major, row_major, 128, 128,  64,  64,  64,  64, 128,   1,   2, false, s, 2); // N=   1024, p= 43.22 [TFlop/s]
-	SET_GEMM_KERNEL_MODULE((*handle)->gemm_module, float    , tf32, without_ec, col_major, row_major, 128, 128,  32,  32,  64,  16, 256,   1,   2, false, s, 0); // N=  16384, p= 65.32 [TFlop/s]
-	SET_GEMM_KERNEL_MODULE((*handle)->gemm_module, float    , tf32, without_ec, col_major, row_major, 128,  64,  32,  64,  32,  32, 128,   2,   2, false, s, 1); // N=   4096, p= 71.81 [TFlop/s]
-	SET_GEMM_KERNEL_MODULE((*handle)->gemm_module, float    , tf32, without_ec, col_major, row_major,  64,  64,  32,  32,  32,  32, 128,   1,   2, false, s, 2); // N=   1024, p= 41.37 [TFlop/s]
-	SET_GEMM_KERNEL_MODULE((*handle)->gemm_module, float    , half, with_ec   , row_major, col_major,  64, 128,  32,  64,  32,  32, 128,   1,   2, false, s, 0); // N=  16384, p= 48.66 [TFlop/s]
-	SET_GEMM_KERNEL_MODULE((*handle)->gemm_module, float    , half, with_ec   , row_major, col_major,  64, 128,  32,  32,  64,  32, 128,   1,   2, false, s, 1); // N=   4096, p= 51.17 [TFlop/s]
-	SET_GEMM_KERNEL_MODULE((*handle)->gemm_module, float    , half, with_ec   , row_major, col_major,  64,  64,  64,  32,  32,  64, 128,   1,   2, false, s, 2); // N=   1024, p= 27.83 [TFlop/s]
-	SET_GEMM_KERNEL_MODULE((*handle)->gemm_module, float    , tf32, with_ec   , row_major, col_major,  64, 128,  32,  64,  32,  16, 128,   1,   2, false, s, 0); // N=  16384, p= 30.00 [TFlop/s]
-	SET_GEMM_KERNEL_MODULE((*handle)->gemm_module, float    , tf32, with_ec   , row_major, col_major,  64, 128,  32,  64,  32,  16, 128,   1,   2, false, s, 1); // N=   4096, p= 29.82 [TFlop/s]
-	SET_GEMM_KERNEL_MODULE((*handle)->gemm_module, float    , tf32, with_ec   , row_major, col_major,  64,  64,  32,  32,  32,  16, 128,   1,   2, false, s, 2); // N=   1024, p= 18.83 [TFlop/s]
-	SET_GEMM_KERNEL_MODULE((*handle)->gemm_module, float    , half, without_ec, row_major, col_major,  64, 128,  32,  32,  64,  16, 128,   1,   2, false, s, 0); // N=  16384, p= 73.09 [TFlop/s]
-	SET_GEMM_KERNEL_MODULE((*handle)->gemm_module, float    , half, without_ec, row_major, col_major, 128, 128,  32,  64,  64,  32, 128,   1,   2, false, s, 1); // N=   4096, p= 95.97 [TFlop/s]
-	SET_GEMM_KERNEL_MODULE((*handle)->gemm_module, float    , half, without_ec, row_major, col_major, 128, 128,  64,  64,  64,  32, 128,   1,   2, false, s, 2); // N=   1024, p= 51.86 [TFlop/s]
-	SET_GEMM_KERNEL_MODULE((*handle)->gemm_module, float    , tf32, without_ec, row_major, col_major,  64, 128,  32,  32,  64,  32, 128,   2,   2, false, s, 0); // N=  16384, p= 61.45 [TFlop/s]
-	SET_GEMM_KERNEL_MODULE((*handle)->gemm_module, float    , tf32, without_ec, row_major, col_major, 128, 128,  32,  64,  64,  32, 128,   2,   2, false, s, 1); // N=   4096, p= 66.13 [TFlop/s]
-	SET_GEMM_KERNEL_MODULE((*handle)->gemm_module, float    , tf32, without_ec, row_major, col_major, 128, 128,  32,  64,  64,  32, 128,   1,   2, false, s, 2); // N=   1024, p= 34.48 [TFlop/s]
-	SET_GEMM_KERNEL_MODULE((*handle)->gemm_module, float    , half, with_ec   , row_major, row_major,  64, 128,  32,  64,  32,  32, 128,   1,   2, false, s, 0); // N=  16384, p= 46.80 [TFlop/s]
-	SET_GEMM_KERNEL_MODULE((*handle)->gemm_module, float    , half, with_ec   , row_major, row_major,  64, 128,  32,  64,  32,  32, 128,   1,   2, false, s, 1); // N=   4096, p= 48.76 [TFlop/s]
-	SET_GEMM_KERNEL_MODULE((*handle)->gemm_module, float    , half, with_ec   , row_major, row_major, 128,  32,  32,  32,  32,  16, 128,   1,   2, false, s, 2); // N=   1024, p= 26.49 [TFlop/s]
-	SET_GEMM_KERNEL_MODULE((*handle)->gemm_module, float    , tf32, with_ec   , row_major, row_major,  64, 128,  32,  32,  64,  16, 128,   1,   2, false, s, 0); // N=  16384, p= 30.49 [TFlop/s]
-	SET_GEMM_KERNEL_MODULE((*handle)->gemm_module, float    , tf32, with_ec   , row_major, row_major,  64, 128,  32,  32,  64,  16, 128,   1,   2, false, s, 1); // N=   4096, p= 30.29 [TFlop/s]
-	SET_GEMM_KERNEL_MODULE((*handle)->gemm_module, float    , tf32, with_ec   , row_major, row_major,  32, 128,  32,  32,  32,  16, 128,   1,   2, false, s, 2); // N=   1024, p= 18.95 [TFlop/s]
-	SET_GEMM_KERNEL_MODULE((*handle)->gemm_module, float    , half, without_ec, row_major, row_major,  64, 128,  32,  64,  32,  32, 128,   1,   2, false, s, 0); // N=  16384, p= 68.53 [TFlop/s]
-	SET_GEMM_KERNEL_MODULE((*handle)->gemm_module, float    , half, without_ec, row_major, row_major, 128, 128,  32,  64,  64,  32, 128,   1,   2, false, s, 1); // N=   4096, p= 83.53 [TFlop/s]
-	SET_GEMM_KERNEL_MODULE((*handle)->gemm_module, float    , half, without_ec, row_major, row_major, 128, 128,  64,  64,  64,  32, 128,   1,   2, false, s, 2); // N=   1024, p= 48.39 [TFlop/s]
-	SET_GEMM_KERNEL_MODULE((*handle)->gemm_module, float    , tf32, without_ec, row_major, row_major,  64, 128,  32,  32,  64,  32, 128,   1,   2, false, s, 0); // N=  16384, p= 64.50 [TFlop/s]
-	SET_GEMM_KERNEL_MODULE((*handle)->gemm_module, float    , tf32, without_ec, row_major, row_major,  64, 128,  32,  32,  64,  32, 128,   2,   2, false, s, 1); // N=   4096, p= 69.98 [TFlop/s]
-	SET_GEMM_KERNEL_MODULE((*handle)->gemm_module, float    , tf32, without_ec, row_major, row_major,  64,  64,  32,  32,  32,  16, 128,   2,   2, false, s, 2); // N=   1024, p= 38.56 [TFlop/s]
-#endif
-#ifdef COMPILE_CGEMM_KERNEL
-	SET_GEMM_KERNEL_MODULE((*handle)->gemm_module, cuComplex, half, with_ec   , col_major, col_major, 128,  64,  32,  32,  32,  16, 256,   1,   2, false, c, 0); // N=   8192, p= 46.01 [TFlop/s]
-	SET_GEMM_KERNEL_MODULE((*handle)->gemm_module, cuComplex, half, with_ec   , col_major, col_major,  64, 128,  32,  16,  64,  16, 256,   2,   2, false, c, 1); // N=   2048, p= 33.33 [TFlop/s]
-	SET_GEMM_KERNEL_MODULE((*handle)->gemm_module, cuComplex, half, with_ec   , col_major, col_major,  32,  32,  32,  16,  16,  16, 128,   1,   2, false, c, 2); // N=    512, p= 17.78 [TFlop/s]
-	SET_GEMM_KERNEL_MODULE((*handle)->gemm_module, cuComplex, tf32, with_ec   , col_major, col_major,  64, 128,  32,  16,  64,  16, 256,   1,   2, false, c, 0); // N=   8192, p= 31.35 [TFlop/s]
-	SET_GEMM_KERNEL_MODULE((*handle)->gemm_module, cuComplex, tf32, with_ec   , col_major, col_major,  64,  64,  32,  16,  64,  16, 128,   2,   2, false, c, 1); // N=   2048, p= 30.10 [TFlop/s]
-	SET_GEMM_KERNEL_MODULE((*handle)->gemm_module, cuComplex, tf32, with_ec   , col_major, col_major,  32,  32,  32,  16,  16,  16, 128,   1,   2, false, c, 2); // N=    512, p= 18.28 [TFlop/s]
-	SET_GEMM_KERNEL_MODULE((*handle)->gemm_module, cuComplex, half, without_ec, col_major, col_major, 128,  64,  32,  32,  64,  16, 128,   2,   2, false, c, 0); // N=   8192, p= 96.94 [TFlop/s]
-	SET_GEMM_KERNEL_MODULE((*handle)->gemm_module, cuComplex, half, without_ec, col_major, col_major, 128,  64,  32,  32,  64,  16, 128,   1,   2, false, c, 1); // N=   2048, p= 92.30 [TFlop/s]
-	SET_GEMM_KERNEL_MODULE((*handle)->gemm_module, cuComplex, half, without_ec, col_major, col_major,  64,  64,  64,  16,  64,  32, 128,   2,   2, false, c, 2); // N=    512, p= 34.33 [TFlop/s]
-	SET_GEMM_KERNEL_MODULE((*handle)->gemm_module, cuComplex, tf32, without_ec, col_major, col_major, 128,  64,  32,  32,  32,  16, 256,   1,   2, false, c, 0); // N=   8192, p= 66.51 [TFlop/s]
-	SET_GEMM_KERNEL_MODULE((*handle)->gemm_module, cuComplex, tf32, without_ec, col_major, col_major, 128,  64,  32,  32,  32,  16, 256,   1,   2, false, c, 1); // N=   2048, p= 62.94 [TFlop/s]
-	SET_GEMM_KERNEL_MODULE((*handle)->gemm_module, cuComplex, tf32, without_ec, col_major, col_major,  32,  32,  32,  16,  16,  32, 128,   1,   2, false, c, 2); // N=    512, p= 29.02 [TFlop/s]
-	SET_GEMM_KERNEL_MODULE((*handle)->gemm_module, cuComplex, half, with_ec   , col_major, row_major,  64,  64,  32,  16,  64,  16, 128,   1,   2, false, c, 0); // N=   8192, p= 40.78 [TFlop/s]
-	SET_GEMM_KERNEL_MODULE((*handle)->gemm_module, cuComplex, half, with_ec   , col_major, row_major,  64,  64,  32,  16,  64,  16, 128,   1,   2, false, c, 1); // N=   2048, p= 40.68 [TFlop/s]
-	SET_GEMM_KERNEL_MODULE((*handle)->gemm_module, cuComplex, half, with_ec   , col_major, row_major,  32,  32,  32,  16,  16,  32, 128,   1,   2, false, c, 2); // N=    512, p= 19.13 [TFlop/s]
-	SET_GEMM_KERNEL_MODULE((*handle)->gemm_module, cuComplex, tf32, with_ec   , col_major, row_major, 128,  64,  32,  16,  64,  16, 256,   1,   2, false, c, 0); // N=   8192, p= 31.21 [TFlop/s]
-	SET_GEMM_KERNEL_MODULE((*handle)->gemm_module, cuComplex, tf32, with_ec   , col_major, row_major,  64,  64,  32,  16,  64,  16, 128,   1,   2, false, c, 1); // N=   2048, p= 29.72 [TFlop/s]
-	SET_GEMM_KERNEL_MODULE((*handle)->gemm_module, cuComplex, tf32, with_ec   , col_major, row_major,  32,  32,  32,  16,  16,  16, 128,   1,   2, false, c, 2); // N=    512, p= 16.74 [TFlop/s]
-	SET_GEMM_KERNEL_MODULE((*handle)->gemm_module, cuComplex, half, without_ec, col_major, row_major, 128, 128,  32,  32,  64,  16, 256,   1,   2, false, c, 0); // N=   8192, p= 73.16 [TFlop/s]
-	SET_GEMM_KERNEL_MODULE((*handle)->gemm_module, cuComplex, half, without_ec, col_major, row_major,  64, 128,  32,  32,  64,  16, 128,   1,   2, false, c, 1); // N=   2048, p= 67.79 [TFlop/s]
-	SET_GEMM_KERNEL_MODULE((*handle)->gemm_module, cuComplex, half, without_ec, col_major, row_major,  64,  64,  64,  32,  32,  32, 128,   1,   2, false, c, 2); // N=    512, p= 26.70 [TFlop/s]
-	SET_GEMM_KERNEL_MODULE((*handle)->gemm_module, cuComplex, tf32, without_ec, col_major, row_major, 128,  64,  32,  32,  32,  16, 256,   1,   2, false, c, 0); // N=   8192, p= 66.45 [TFlop/s]
-	SET_GEMM_KERNEL_MODULE((*handle)->gemm_module, cuComplex, tf32, without_ec, col_major, row_major, 128,  64,  32,  32,  32,  16, 256,   1,   2, false, c, 1); // N=   2048, p= 61.95 [TFlop/s]
-	SET_GEMM_KERNEL_MODULE((*handle)->gemm_module, cuComplex, tf32, without_ec, col_major, row_major,  32,  32,  32,  16,  16,  16, 128,   1,   2, false, c, 2); // N=    512, p= 27.80 [TFlop/s]
-	SET_GEMM_KERNEL_MODULE((*handle)->gemm_module, cuComplex, half, with_ec   , col_major, conjugate,  64,  64,  32,  32,  32,  16, 128,   2,   2, false, c, 0); // N=   8192, p= 39.59 [TFlop/s]
-	SET_GEMM_KERNEL_MODULE((*handle)->gemm_module, cuComplex, half, with_ec   , col_major, conjugate,  64,  64,  32,  32,  32,  16, 128,   2,   2, false, c, 1); // N=   2048, p= 35.83 [TFlop/s]
-	SET_GEMM_KERNEL_MODULE((*handle)->gemm_module, cuComplex, half, with_ec   , col_major, conjugate,  32,  32,  32,  16,  16,  16, 128,   1,   2, false, c, 2); // N=    512, p= 17.04 [TFlop/s]
-	SET_GEMM_KERNEL_MODULE((*handle)->gemm_module, cuComplex, tf32, with_ec   , col_major, conjugate,  64,  64,  32,  32,  32,  16, 128,   2,   2, false, c, 0); // N=   8192, p= 28.55 [TFlop/s]
-	SET_GEMM_KERNEL_MODULE((*handle)->gemm_module, cuComplex, tf32, with_ec   , col_major, conjugate,  64,  32,  32,  16,  32,  32, 128,   1,   2, false, c, 1); // N=   2048, p= 27.16 [TFlop/s]
-	SET_GEMM_KERNEL_MODULE((*handle)->gemm_module, cuComplex, tf32, with_ec   , col_major, conjugate,  32,  32,  32,  16,  16,  16, 128,   1,   2, false, c, 2); // N=    512, p= 15.40 [TFlop/s]
-	SET_GEMM_KERNEL_MODULE((*handle)->gemm_module, cuComplex, half, without_ec, col_major, conjugate, 128, 128,  32,  32,  64,  16, 256,   2,   2, false, c, 0); // N=   8192, p= 65.10 [TFlop/s]
-	SET_GEMM_KERNEL_MODULE((*handle)->gemm_module, cuComplex, half, without_ec, col_major, conjugate, 128,  64,  32,  32,  64,  16, 128,   1,   2, false, c, 1); // N=   2048, p= 49.61 [TFlop/s]
-	SET_GEMM_KERNEL_MODULE((*handle)->gemm_module, cuComplex, half, without_ec, col_major, conjugate, 128,  32,  32,  32,  32,  16, 128,   2,   2, false, c, 2); // N=    512, p= 20.20 [TFlop/s]
-	SET_GEMM_KERNEL_MODULE((*handle)->gemm_module, cuComplex, tf32, without_ec, col_major, conjugate, 128, 128,  32,  32,  64,  16, 256,   1,   2, false, c, 0); // N=   8192, p= 55.12 [TFlop/s]
-	SET_GEMM_KERNEL_MODULE((*handle)->gemm_module, cuComplex, tf32, without_ec, col_major, conjugate,  64,  64,  32,  32,  32,  32, 128,   1,   2, false, c, 1); // N=   2048, p= 49.27 [TFlop/s]
-	SET_GEMM_KERNEL_MODULE((*handle)->gemm_module, cuComplex, tf32, without_ec, col_major, conjugate,  32,  32,  32,  16,  16,  16, 128,   1,   2, false, c, 2); // N=    512, p= 22.58 [TFlop/s]
-	SET_GEMM_KERNEL_MODULE((*handle)->gemm_module, cuComplex, half, with_ec   , row_major, col_major,  64, 128,  32,  32,  32,  16, 256,   2,   2, false, c, 0); // N=   8192, p= 53.69 [TFlop/s]
-	SET_GEMM_KERNEL_MODULE((*handle)->gemm_module, cuComplex, half, with_ec   , row_major, col_major, 128,  64,  32,  32,  32,  16, 256,   1,   2, false, c, 1); // N=   2048, p= 51.44 [TFlop/s]
-	SET_GEMM_KERNEL_MODULE((*handle)->gemm_module, cuComplex, half, with_ec   , row_major, col_major,  32,  32,  32,  16,  16,  16, 128,   1,   2, false, c, 2); // N=    512, p= 26.57 [TFlop/s]
-	SET_GEMM_KERNEL_MODULE((*handle)->gemm_module, cuComplex, tf32, with_ec   , row_major, col_major, 128,  64,  32,  16,  64,  16, 256,   1,   2, false, c, 0); // N=   8192, p= 31.06 [TFlop/s]
-	SET_GEMM_KERNEL_MODULE((*handle)->gemm_module, cuComplex, tf32, with_ec   , row_major, col_major,  64,  64,  32,  16,  64,  16, 128,   1,   2, false, c, 1); // N=   2048, p= 30.28 [TFlop/s]
-	SET_GEMM_KERNEL_MODULE((*handle)->gemm_module, cuComplex, tf32, with_ec   , row_major, col_major,  32,  32,  32,  16,  16,  16, 128,   1,   2, false, c, 2); // N=    512, p= 17.62 [TFlop/s]
-	SET_GEMM_KERNEL_MODULE((*handle)->gemm_module, cuComplex, half, without_ec, row_major, col_major,  64, 128,  32,  32,  64,  16, 128,   1,   2, false, c, 0); // N=   8192, p=119.95 [TFlop/s]
-	SET_GEMM_KERNEL_MODULE((*handle)->gemm_module, cuComplex, half, without_ec, row_major, col_major, 128,  64,  32,  64,  32,  16, 128,   1,   2, false, c, 1); // N=   2048, p=120.93 [TFlop/s]
-	SET_GEMM_KERNEL_MODULE((*handle)->gemm_module, cuComplex, half, without_ec, row_major, col_major,  32,  64,  32,  32,  16,  16, 128,   2,   2, false, c, 2); // N=    512, p= 43.71 [TFlop/s]
-	SET_GEMM_KERNEL_MODULE((*handle)->gemm_module, cuComplex, tf32, without_ec, row_major, col_major, 128, 128,  32,  32,  64,  16, 256,   1,   2, false, c, 0); // N=   8192, p= 65.12 [TFlop/s]
-	SET_GEMM_KERNEL_MODULE((*handle)->gemm_module, cuComplex, tf32, without_ec, row_major, col_major, 128,  64,  32,  32,  32,  16, 256,   1,   2, false, c, 1); // N=   2048, p= 60.01 [TFlop/s]
-	SET_GEMM_KERNEL_MODULE((*handle)->gemm_module, cuComplex, tf32, without_ec, row_major, col_major,  32,  32,  32,  16,  16,  16, 128,   1,   2, false, c, 2); // N=    512, p= 28.26 [TFlop/s]
-	SET_GEMM_KERNEL_MODULE((*handle)->gemm_module, cuComplex, half, with_ec   , row_major, row_major,  64, 128,  32,  32,  32,  16, 256,   2,   2, false, c, 0); // N=   8192, p= 51.36 [TFlop/s]
-	SET_GEMM_KERNEL_MODULE((*handle)->gemm_module, cuComplex, half, with_ec   , row_major, row_major,  64, 128,  32,  32,  32,  16, 256,   2,   2, false, c, 1); // N=   2048, p= 48.21 [TFlop/s]
-	SET_GEMM_KERNEL_MODULE((*handle)->gemm_module, cuComplex, half, with_ec   , row_major, row_major,  64,  64,  64,  32,  32,  16, 128,   2,   2, false, c, 2); // N=    512, p= 22.50 [TFlop/s]
-	SET_GEMM_KERNEL_MODULE((*handle)->gemm_module, cuComplex, tf32, with_ec   , row_major, row_major, 128,  64,  32,  16,  64,  16, 256,   1,   2, false, c, 0); // N=   8192, p= 31.01 [TFlop/s]
-	SET_GEMM_KERNEL_MODULE((*handle)->gemm_module, cuComplex, tf32, with_ec   , row_major, row_major,  64,  64,  32,  16,  64,  16, 128,   1,   2, false, c, 1); // N=   2048, p= 30.05 [TFlop/s]
-	SET_GEMM_KERNEL_MODULE((*handle)->gemm_module, cuComplex, tf32, with_ec   , row_major, row_major,  32,  32,  32,  16,  16,  16, 128,   2,   2, false, c, 2); // N=    512, p= 16.93 [TFlop/s]
-	SET_GEMM_KERNEL_MODULE((*handle)->gemm_module, cuComplex, half, without_ec, row_major, row_major,  64, 128,  32,  64,  32,  32, 128,   2,   2, false, c, 0); // N=   8192, p=101.51 [TFlop/s]
-	SET_GEMM_KERNEL_MODULE((*handle)->gemm_module, cuComplex, half, without_ec, row_major, row_major,  64, 128,  32,  64,  32,  16, 128,   2,   2, false, c, 1); // N=   2048, p= 94.37 [TFlop/s]
-	SET_GEMM_KERNEL_MODULE((*handle)->gemm_module, cuComplex, half, without_ec, row_major, row_major,  64,  64,  64,  64,  16,  32, 128,   2,   2, false, c, 2); // N=    512, p= 36.75 [TFlop/s]
-	SET_GEMM_KERNEL_MODULE((*handle)->gemm_module, cuComplex, tf32, without_ec, row_major, row_major,  64, 128,  32,  32,  32,  16, 256,   1,   2, false, c, 0); // N=   8192, p= 65.21 [TFlop/s]
-	SET_GEMM_KERNEL_MODULE((*handle)->gemm_module, cuComplex, tf32, without_ec, row_major, row_major,  64, 128,  32,  32,  32,  16, 256,   1,   2, false, c, 1); // N=   2048, p= 60.19 [TFlop/s]
-	SET_GEMM_KERNEL_MODULE((*handle)->gemm_module, cuComplex, tf32, without_ec, row_major, row_major,  32,  32,  32,  16,  16,  32, 128,   1,   2, false, c, 2); // N=    512, p= 28.83 [TFlop/s]
-	SET_GEMM_KERNEL_MODULE((*handle)->gemm_module, cuComplex, half, with_ec   , row_major, conjugate,  64,  64,  32,  32,  32,  16, 128,   1,   2, false, c, 0); // N=   8192, p= 44.04 [TFlop/s]
-	SET_GEMM_KERNEL_MODULE((*handle)->gemm_module, cuComplex, half, with_ec   , row_major, conjugate,  64,  64,  32,  64,  16,  16, 128,   1,   2, false, c, 1); // N=   2048, p= 41.01 [TFlop/s]
-	SET_GEMM_KERNEL_MODULE((*handle)->gemm_module, cuComplex, half, with_ec   , row_major, conjugate,  32,  32,  32,  16,  16,  16, 128,   1,   2, false, c, 2); // N=    512, p= 18.45 [TFlop/s]
-	SET_GEMM_KERNEL_MODULE((*handle)->gemm_module, cuComplex, tf32, with_ec   , row_major, conjugate,  64,  64,  32,  32,  32,  16, 128,   2,   2, false, c, 0); // N=   8192, p= 28.44 [TFlop/s]
-	SET_GEMM_KERNEL_MODULE((*handle)->gemm_module, cuComplex, tf32, with_ec   , row_major, conjugate,  64,  32,  32,  16,  32,  32, 128,   1,   2, false, c, 1); // N=   2048, p= 27.14 [TFlop/s]
-	SET_GEMM_KERNEL_MODULE((*handle)->gemm_module, cuComplex, tf32, with_ec   , row_major, conjugate,  32,  32,  32,  16,  16,  16, 128,   1,   2, false, c, 2); // N=    512, p= 15.19 [TFlop/s]
-	SET_GEMM_KERNEL_MODULE((*handle)->gemm_module, cuComplex, half, without_ec, row_major, conjugate, 128, 128,  32,  64,  32,  16, 256,   2,   2, false, c, 0); // N=   8192, p= 87.88 [TFlop/s]
-	SET_GEMM_KERNEL_MODULE((*handle)->gemm_module, cuComplex, half, without_ec, row_major, conjugate, 128,  64,  32,  64,  16,  16, 256,   1,   2, false, c, 1); // N=   2048, p= 61.03 [TFlop/s]
-	SET_GEMM_KERNEL_MODULE((*handle)->gemm_module, cuComplex, half, without_ec, row_major, conjugate, 128,  32,  32,  32,  16,  16, 256,   2,   2, false, c, 2); // N=    512, p= 26.25 [TFlop/s]
-	SET_GEMM_KERNEL_MODULE((*handle)->gemm_module, cuComplex, tf32, without_ec, row_major, conjugate, 128, 128,  32,  32,  64,  16, 256,   2,   2, false, c, 0); // N=   8192, p= 53.60 [TFlop/s]
-	SET_GEMM_KERNEL_MODULE((*handle)->gemm_module, cuComplex, tf32, without_ec, row_major, conjugate,  64,  64,  32,  32,  32,  32, 128,   2,   2, false, c, 1); // N=   2048, p= 49.07 [TFlop/s]
-	SET_GEMM_KERNEL_MODULE((*handle)->gemm_module, cuComplex, tf32, without_ec, row_major, conjugate,  32,  32,  32,  16,  16,  16, 128,   1,   2, false, c, 2); // N=    512, p= 22.12 [TFlop/s]
-	SET_GEMM_KERNEL_MODULE((*handle)->gemm_module, cuComplex, half, with_ec   , conjugate, col_major,  64,  64,  32,  64,  16,  16, 128,   1,   2, false, c, 0); // N=   8192, p= 48.00 [TFlop/s]
-	SET_GEMM_KERNEL_MODULE((*handle)->gemm_module, cuComplex, half, with_ec   , conjugate, col_major,  64,  64,  32,  32,  32,  16, 128,   1,   2, false, c, 1); // N=   2048, p= 43.61 [TFlop/s]
-	SET_GEMM_KERNEL_MODULE((*handle)->gemm_module, cuComplex, half, with_ec   , conjugate, col_major,  32,  32,  32,  16,  16,  16, 128,   1,   2, false, c, 2); // N=    512, p= 21.35 [TFlop/s]
-	SET_GEMM_KERNEL_MODULE((*handle)->gemm_module, cuComplex, tf32, with_ec   , conjugate, col_major,  64,  64,  32,  16,  64,  16, 128,   1,   2, false, c, 0); // N=   8192, p= 29.65 [TFlop/s]
-	SET_GEMM_KERNEL_MODULE((*handle)->gemm_module, cuComplex, tf32, with_ec   , conjugate, col_major,  64,  64,  32,  16,  64,  16, 128,   1,   2, false, c, 1); // N=   2048, p= 27.16 [TFlop/s]
-	SET_GEMM_KERNEL_MODULE((*handle)->gemm_module, cuComplex, tf32, with_ec   , conjugate, col_major,  32,  32,  32,  16,  16,  16, 128,   2,   2, false, c, 2); // N=    512, p= 15.83 [TFlop/s]
-	SET_GEMM_KERNEL_MODULE((*handle)->gemm_module, cuComplex, half, without_ec, conjugate, col_major, 128, 128,  32,  32,  64,  16, 256,   2,   2, false, c, 0); // N=   8192, p=112.07 [TFlop/s]
-	SET_GEMM_KERNEL_MODULE((*handle)->gemm_module, cuComplex, half, without_ec, conjugate, col_major,  64, 128,  32,  32,  32,  16, 256,   2,   2, false, c, 1); // N=   2048, p= 74.09 [TFlop/s]
-	SET_GEMM_KERNEL_MODULE((*handle)->gemm_module, cuComplex, half, without_ec, conjugate, col_major,  32, 128,  32,  32,  16,  16, 256,   1,   2, false, c, 2); // N=    512, p= 32.85 [TFlop/s]
-	SET_GEMM_KERNEL_MODULE((*handle)->gemm_module, cuComplex, tf32, without_ec, conjugate, col_major, 128, 128,  32,  32,  64,  16, 256,   1,   2, false, c, 0); // N=   8192, p= 61.07 [TFlop/s]
-	SET_GEMM_KERNEL_MODULE((*handle)->gemm_module, cuComplex, tf32, without_ec, conjugate, col_major,  64,  64,  32,  32,  32,  32, 128,   1,   2, false, c, 1); // N=   2048, p= 50.24 [TFlop/s]
-	SET_GEMM_KERNEL_MODULE((*handle)->gemm_module, cuComplex, tf32, without_ec, conjugate, col_major,  32,  32,  32,  16,  16,  16, 128,   1,   2, false, c, 2); // N=    512, p= 24.56 [TFlop/s]
-	SET_GEMM_KERNEL_MODULE((*handle)->gemm_module, cuComplex, half, with_ec   , conjugate, row_major,  64,  64,  32,  32,  32,  16, 128,   1,   2, false, c, 0); // N=   8192, p= 46.15 [TFlop/s]
-	SET_GEMM_KERNEL_MODULE((*handle)->gemm_module, cuComplex, half, with_ec   , conjugate, row_major,  64,  64,  32,  64,  16,  16, 128,   2,   2, false, c, 1); // N=   2048, p= 42.13 [TFlop/s]
-	SET_GEMM_KERNEL_MODULE((*handle)->gemm_module, cuComplex, half, with_ec   , conjugate, row_major,  32,  32,  32,  16,  16,  16, 128,   1,   2, false, c, 2); // N=    512, p= 19.72 [TFlop/s]
-	SET_GEMM_KERNEL_MODULE((*handle)->gemm_module, cuComplex, tf32, with_ec   , conjugate, row_major,  64,  64,  32,  32,  32,  16, 128,   2,   2, false, c, 0); // N=   8192, p= 29.25 [TFlop/s]
-	SET_GEMM_KERNEL_MODULE((*handle)->gemm_module, cuComplex, tf32, with_ec   , conjugate, row_major,  64,  64,  32,  16,  64,  16, 128,   2,   2, false, c, 1); // N=   2048, p= 26.90 [TFlop/s]
-	SET_GEMM_KERNEL_MODULE((*handle)->gemm_module, cuComplex, tf32, with_ec   , conjugate, row_major,  32,  32,  32,  16,  16,  16, 128,   1,   2, false, c, 2); // N=    512, p= 15.98 [TFlop/s]
-	SET_GEMM_KERNEL_MODULE((*handle)->gemm_module, cuComplex, half, without_ec, conjugate, row_major, 128, 128,  32,  64,  32,  16, 256,   1,   2, false, c, 0); // N=   8192, p= 91.11 [TFlop/s]
-	SET_GEMM_KERNEL_MODULE((*handle)->gemm_module, cuComplex, half, without_ec, conjugate, row_major,  64,  64,  32,  64,  16,  16, 128,   2,   2, false, c, 1); // N=   2048, p= 65.06 [TFlop/s]
-	SET_GEMM_KERNEL_MODULE((*handle)->gemm_module, cuComplex, half, without_ec, conjugate, row_major,  32, 128,  32,  32,  16,  16, 256,   1,   2, false, c, 2); // N=    512, p= 26.82 [TFlop/s]
-	SET_GEMM_KERNEL_MODULE((*handle)->gemm_module, cuComplex, tf32, without_ec, conjugate, row_major, 128, 128,  32,  32,  64,  16, 256,   1,   2, false, c, 0); // N=   8192, p= 61.49 [TFlop/s]
-	SET_GEMM_KERNEL_MODULE((*handle)->gemm_module, cuComplex, tf32, without_ec, conjugate, row_major,  64,  64,  32,  32,  32,  16, 128,   1,   2, false, c, 1); // N=   2048, p= 50.85 [TFlop/s]
-	SET_GEMM_KERNEL_MODULE((*handle)->gemm_module, cuComplex, tf32, without_ec, conjugate, row_major,  32,  32,  32,  16,  16,  32, 128,   1,   2, false, c, 2); // N=    512, p= 23.08 [TFlop/s]
-	SET_GEMM_KERNEL_MODULE((*handle)->gemm_module, cuComplex, half, with_ec   , conjugate, conjugate,  64,  64,  32,  64,  16,  16, 128,   1,   2, false, c, 0); // N=   8192, p= 42.83 [TFlop/s]
-	SET_GEMM_KERNEL_MODULE((*handle)->gemm_module, cuComplex, half, with_ec   , conjugate, conjugate,  64,  64,  32,  64,  16,  16, 128,   1,   2, false, c, 1); // N=   2048, p= 39.64 [TFlop/s]
-	SET_GEMM_KERNEL_MODULE((*handle)->gemm_module, cuComplex, half, with_ec   , conjugate, conjugate,  32,  32,  32,  16,  16,  32, 128,   1,   2, false, c, 2); // N=    512, p= 17.38 [TFlop/s]
-	SET_GEMM_KERNEL_MODULE((*handle)->gemm_module, cuComplex, tf32, with_ec   , conjugate, conjugate,  64,  64,  32,  32,  32,  16, 128,   1,   2, false, c, 0); // N=   8192, p= 26.22 [TFlop/s]
-	SET_GEMM_KERNEL_MODULE((*handle)->gemm_module, cuComplex, tf32, with_ec   , conjugate, conjugate,  64,  64,  32,  32,  32,  16, 128,   1,   2, false, c, 1); // N=   2048, p= 23.91 [TFlop/s]
-	SET_GEMM_KERNEL_MODULE((*handle)->gemm_module, cuComplex, tf32, with_ec   , conjugate, conjugate,  32,  32,  32,  16,  16,  16, 128,   1,   2, false, c, 2); // N=    512, p= 14.49 [TFlop/s]
-	SET_GEMM_KERNEL_MODULE((*handle)->gemm_module, cuComplex, half, without_ec, conjugate, conjugate, 128, 128,  32,  64,  32,  16, 256,   1,   2, false, c, 0); // N=   8192, p= 75.10 [TFlop/s]
-	SET_GEMM_KERNEL_MODULE((*handle)->gemm_module, cuComplex, half, without_ec, conjugate, conjugate,  64,  64,  32,  64,  16,  32, 128,   1,   2, false, c, 1); // N=   2048, p= 57.81 [TFlop/s]
-	SET_GEMM_KERNEL_MODULE((*handle)->gemm_module, cuComplex, half, without_ec, conjugate, conjugate,  64,  64,  64,  32,  16,  16, 256,   2,   2, false, c, 2); // N=    512, p= 21.11 [TFlop/s]
-	SET_GEMM_KERNEL_MODULE((*handle)->gemm_module, cuComplex, tf32, without_ec, conjugate, conjugate,  64,  64,  32,  32,  32,  16, 128,   1,   2, false, c, 0); // N=   8192, p= 48.24 [TFlop/s]
-	SET_GEMM_KERNEL_MODULE((*handle)->gemm_module, cuComplex, tf32, without_ec, conjugate, conjugate,  64,  64,  32,  32,  32,  16, 128,   1,   2, false, c, 1); // N=   2048, p= 46.23 [TFlop/s]
-	SET_GEMM_KERNEL_MODULE((*handle)->gemm_module, cuComplex, tf32, without_ec, conjugate, conjugate,  32,  32,  32,  16,  16,  16, 128,   1,   2, false, c, 2); // N=    512, p= 19.53 [TFlop/s]
-#endif
-#ifdef COMPILE_SGEMM_ATOMIC_KERNEL
-	SET_GEMM_ATOMIC_KERNEL_MODULE((*handle)->gemm_atomic_module, float    , half, with_ec   , col_major, col_major, 64, 64, 32, 64, 32, 32, 32, 128, 1, 2, false, s); // Not optimized but works on any Ampere GPUs
-	SET_GEMM_ATOMIC_KERNEL_MODULE((*handle)->gemm_atomic_module, float    , tf32, with_ec   , col_major, col_major, 64, 64, 32, 64, 32, 32, 32, 128, 1, 2, false, s); // Not optimized but works on any Ampere GPUs
-	SET_GEMM_ATOMIC_KERNEL_MODULE((*handle)->gemm_atomic_module, float    , half, without_ec, col_major, col_major, 64, 64, 32, 64, 32, 32, 32, 128, 1, 2, false, s); // Not optimized but works on any Ampere GPUs
-	SET_GEMM_ATOMIC_KERNEL_MODULE((*handle)->gemm_atomic_module, float    , tf32, without_ec, col_major, col_major, 64, 64, 32, 64, 32, 32, 32, 128, 1, 2, false, s); // Not optimized but works on any Ampere GPUs
-	SET_GEMM_ATOMIC_KERNEL_MODULE((*handle)->gemm_atomic_module, float    , half, with_ec   , col_major, row_major, 64, 64, 32, 64, 32, 32, 32, 128, 1, 2, false, s); // Not optimized but works on any Ampere GPUs
-	SET_GEMM_ATOMIC_KERNEL_MODULE((*handle)->gemm_atomic_module, float    , tf32, with_ec   , col_major, row_major, 64, 64, 32, 64, 32, 32, 32, 128, 1, 2, false, s); // Not optimized but works on any Ampere GPUs
-	SET_GEMM_ATOMIC_KERNEL_MODULE((*handle)->gemm_atomic_module, float    , half, without_ec, col_major, row_major, 64, 64, 32, 64, 32, 32, 32, 128, 1, 2, false, s); // Not optimized but works on any Ampere GPUs
-	SET_GEMM_ATOMIC_KERNEL_MODULE((*handle)->gemm_atomic_module, float    , tf32, without_ec, col_major, row_major, 64, 64, 32, 64, 32, 32, 32, 128, 1, 2, false, s); // Not optimized but works on any Ampere GPUs
-	SET_GEMM_ATOMIC_KERNEL_MODULE((*handle)->gemm_atomic_module, float    , half, with_ec   , row_major, col_major, 64, 64, 32, 64, 32, 32, 32, 128, 1, 2, false, s); // Not optimized but works on any Ampere GPUs
-	SET_GEMM_ATOMIC_KERNEL_MODULE((*handle)->gemm_atomic_module, float    , tf32, with_ec   , row_major, col_major, 64, 64, 32, 64, 32, 32, 32, 128, 1, 2, false, s); // Not optimized but works on any Ampere GPUs
-	SET_GEMM_ATOMIC_KERNEL_MODULE((*handle)->gemm_atomic_module, float    , half, without_ec, row_major, col_major, 64, 64, 32, 64, 32, 32, 32, 128, 1, 2, false, s); // Not optimized but works on any Ampere GPUs
-	SET_GEMM_ATOMIC_KERNEL_MODULE((*handle)->gemm_atomic_module, float    , tf32, without_ec, row_major, col_major, 64, 64, 32, 64, 32, 32, 32, 128, 1, 2, false, s); // Not optimized but works on any Ampere GPUs
-	SET_GEMM_ATOMIC_KERNEL_MODULE((*handle)->gemm_atomic_module, float    , half, with_ec   , row_major, row_major, 64, 64, 32, 64, 32, 32, 32, 128, 1, 2, false, s); // Not optimized but works on any Ampere GPUs
-	SET_GEMM_ATOMIC_KERNEL_MODULE((*handle)->gemm_atomic_module, float    , tf32, with_ec   , row_major, row_major, 64, 64, 32, 64, 32, 32, 32, 128, 1, 2, false, s); // Not optimized but works on any Ampere GPUs
-	SET_GEMM_ATOMIC_KERNEL_MODULE((*handle)->gemm_atomic_module, float    , half, without_ec, row_major, row_major, 64, 64, 32, 64, 32, 32, 32, 128, 1, 2, false, s); // Not optimized but works on any Ampere GPUs
-	SET_GEMM_ATOMIC_KERNEL_MODULE((*handle)->gemm_atomic_module, float    , tf32, without_ec, row_major, row_major, 64, 64, 32, 64, 32, 32, 32, 128, 1, 2, false, s); // Not optimized but works on any Ampere GPUs
-#endif
-#ifdef COMPILE_CGEMM_ATOMIC_KERNEL
-	SET_GEMM_ATOMIC_KERNEL_MODULE((*handle)->gemm_atomic_module, cuComplex, half, with_ec   , col_major, col_major, 64, 64, 32, 64, 32, 32, 32, 128, 1, 2, false, c); // Not optimized but works on any Ampere GPUs
-	SET_GEMM_ATOMIC_KERNEL_MODULE((*handle)->gemm_atomic_module, cuComplex, tf32, with_ec   , col_major, col_major, 64, 64, 32, 64, 32, 32, 32, 128, 1, 2, false, c); // Not optimized but works on any Ampere GPUs
-	SET_GEMM_ATOMIC_KERNEL_MODULE((*handle)->gemm_atomic_module, cuComplex, half, without_ec, col_major, col_major, 64, 64, 32, 64, 32, 32, 32, 128, 1, 2, false, c); // Not optimized but works on any Ampere GPUs
-	SET_GEMM_ATOMIC_KERNEL_MODULE((*handle)->gemm_atomic_module, cuComplex, tf32, without_ec, col_major, col_major, 64, 64, 32, 64, 32, 32, 32, 128, 1, 2, false, c); // Not optimized but works on any Ampere GPUs
-	SET_GEMM_ATOMIC_KERNEL_MODULE((*handle)->gemm_atomic_module, cuComplex, half, with_ec   , col_major, row_major, 64, 64, 32, 64, 32, 32, 32, 128, 1, 2, false, c); // Not optimized but works on any Ampere GPUs
-	SET_GEMM_ATOMIC_KERNEL_MODULE((*handle)->gemm_atomic_module, cuComplex, tf32, with_ec   , col_major, row_major, 64, 64, 32, 64, 32, 32, 32, 128, 1, 2, false, c); // Not optimized but works on any Ampere GPUs
-	SET_GEMM_ATOMIC_KERNEL_MODULE((*handle)->gemm_atomic_module, cuComplex, half, without_ec, col_major, row_major, 64, 64, 32, 64, 32, 32, 32, 128, 1, 2, false, c); // Not optimized but works on any Ampere GPUs
-	SET_GEMM_ATOMIC_KERNEL_MODULE((*handle)->gemm_atomic_module, cuComplex, tf32, without_ec, col_major, row_major, 64, 64, 32, 64, 32, 32, 32, 128, 1, 2, false, c); // Not optimized but works on any Ampere GPUs
-	SET_GEMM_ATOMIC_KERNEL_MODULE((*handle)->gemm_atomic_module, cuComplex, half, with_ec   , col_major, conjugate, 64, 64, 32, 64, 32, 32, 32, 128, 1, 2, false, c); // Not optimized but works on any Ampere GPUs
-	SET_GEMM_ATOMIC_KERNEL_MODULE((*handle)->gemm_atomic_module, cuComplex, tf32, with_ec   , col_major, conjugate, 64, 64, 32, 64, 32, 32, 32, 128, 1, 2, false, c); // Not optimized but works on any Ampere GPUs
-	SET_GEMM_ATOMIC_KERNEL_MODULE((*handle)->gemm_atomic_module, cuComplex, half, without_ec, col_major, conjugate, 64, 64, 32, 64, 32, 32, 32, 128, 1, 2, false, c); // Not optimized but works on any Ampere GPUs
-	SET_GEMM_ATOMIC_KERNEL_MODULE((*handle)->gemm_atomic_module, cuComplex, tf32, without_ec, col_major, conjugate, 64, 64, 32, 64, 32, 32, 32, 128, 1, 2, false, c); // Not optimized but works on any Ampere GPUs
-	SET_GEMM_ATOMIC_KERNEL_MODULE((*handle)->gemm_atomic_module, cuComplex, half, with_ec   , row_major, col_major, 64, 64, 32, 64, 32, 32, 32, 128, 1, 2, false, c); // Not optimized but works on any Ampere GPUs
-	SET_GEMM_ATOMIC_KERNEL_MODULE((*handle)->gemm_atomic_module, cuComplex, tf32, with_ec   , row_major, col_major, 64, 64, 32, 64, 32, 32, 32, 128, 1, 2, false, c); // Not optimized but works on any Ampere GPUs
-	SET_GEMM_ATOMIC_KERNEL_MODULE((*handle)->gemm_atomic_module, cuComplex, half, without_ec, row_major, col_major, 64, 64, 32, 64, 32, 32, 32, 128, 1, 2, false, c); // Not optimized but works on any Ampere GPUs
-	SET_GEMM_ATOMIC_KERNEL_MODULE((*handle)->gemm_atomic_module, cuComplex, tf32, without_ec, row_major, col_major, 64, 64, 32, 64, 32, 32, 32, 128, 1, 2, false, c); // Not optimized but works on any Ampere GPUs
-	SET_GEMM_ATOMIC_KERNEL_MODULE((*handle)->gemm_atomic_module, cuComplex, half, with_ec   , row_major, row_major, 64, 64, 32, 64, 32, 32, 32, 128, 1, 2, false, c); // Not optimized but works on any Ampere GPUs
-	SET_GEMM_ATOMIC_KERNEL_MODULE((*handle)->gemm_atomic_module, cuComplex, tf32, with_ec   , row_major, row_major, 64, 64, 32, 64, 32, 32, 32, 128, 1, 2, false, c); // Not optimized but works on any Ampere GPUs
-	SET_GEMM_ATOMIC_KERNEL_MODULE((*handle)->gemm_atomic_module, cuComplex, half, without_ec, row_major, row_major, 64, 64, 32, 64, 32, 32, 32, 128, 1, 2, false, c); // Not optimized but works on any Ampere GPUs
-	SET_GEMM_ATOMIC_KERNEL_MODULE((*handle)->gemm_atomic_module, cuComplex, tf32, without_ec, row_major, row_major, 64, 64, 32, 64, 32, 32, 32, 128, 1, 2, false, c); // Not optimized but works on any Ampere GPUs
-	SET_GEMM_ATOMIC_KERNEL_MODULE((*handle)->gemm_atomic_module, cuComplex, half, with_ec   , row_major, conjugate, 64, 64, 32, 64, 32, 32, 32, 128, 1, 2, false, c); // Not optimized but works on any Ampere GPUs
-	SET_GEMM_ATOMIC_KERNEL_MODULE((*handle)->gemm_atomic_module, cuComplex, tf32, with_ec   , row_major, conjugate, 64, 64, 32, 64, 32, 32, 32, 128, 1, 2, false, c); // Not optimized but works on any Ampere GPUs
-	SET_GEMM_ATOMIC_KERNEL_MODULE((*handle)->gemm_atomic_module, cuComplex, half, without_ec, row_major, conjugate, 64, 64, 32, 64, 32, 32, 32, 128, 1, 2, false, c); // Not optimized but works on any Ampere GPUs
-	SET_GEMM_ATOMIC_KERNEL_MODULE((*handle)->gemm_atomic_module, cuComplex, tf32, without_ec, row_major, conjugate, 64, 64, 32, 64, 32, 32, 32, 128, 1, 2, false, c); // Not optimized but works on any Ampere GPUs
-	SET_GEMM_ATOMIC_KERNEL_MODULE((*handle)->gemm_atomic_module, cuComplex, half, with_ec   , conjugate, col_major, 64, 64, 32, 64, 32, 32, 32, 128, 1, 2, false, c); // Not optimized but works on any Ampere GPUs
-	SET_GEMM_ATOMIC_KERNEL_MODULE((*handle)->gemm_atomic_module, cuComplex, tf32, with_ec   , conjugate, col_major, 64, 64, 32, 64, 32, 32, 32, 128, 1, 2, false, c); // Not optimized but works on any Ampere GPUs
-	SET_GEMM_ATOMIC_KERNEL_MODULE((*handle)->gemm_atomic_module, cuComplex, half, without_ec, conjugate, col_major, 64, 64, 32, 64, 32, 32, 32, 128, 1, 2, false, c); // Not optimized but works on any Ampere GPUs
-	SET_GEMM_ATOMIC_KERNEL_MODULE((*handle)->gemm_atomic_module, cuComplex, tf32, without_ec, conjugate, col_major, 64, 64, 32, 64, 32, 32, 32, 128, 1, 2, false, c); // Not optimized but works on any Ampere GPUs
-	SET_GEMM_ATOMIC_KERNEL_MODULE((*handle)->gemm_atomic_module, cuComplex, half, with_ec   , conjugate, row_major, 64, 64, 32, 64, 32, 32, 32, 128, 1, 2, false, c); // Not optimized but works on any Ampere GPUs
-	SET_GEMM_ATOMIC_KERNEL_MODULE((*handle)->gemm_atomic_module, cuComplex, tf32, with_ec   , conjugate, row_major, 64, 64, 32, 64, 32, 32, 32, 128, 1, 2, false, c); // Not optimized but works on any Ampere GPUs
-	SET_GEMM_ATOMIC_KERNEL_MODULE((*handle)->gemm_atomic_module, cuComplex, half, without_ec, conjugate, row_major, 64, 64, 32, 64, 32, 32, 32, 128, 1, 2, false, c); // Not optimized but works on any Ampere GPUs
-	SET_GEMM_ATOMIC_KERNEL_MODULE((*handle)->gemm_atomic_module, cuComplex, tf32, without_ec, conjugate, row_major, 64, 64, 32, 64, 32, 32, 32, 128, 1, 2, false, c); // Not optimized but works on any Ampere GPUs
-	SET_GEMM_ATOMIC_KERNEL_MODULE((*handle)->gemm_atomic_module, cuComplex, half, with_ec   , conjugate, conjugate, 64, 64, 32, 64, 32, 32, 32, 128, 1, 2, false, c); // Not optimized but works on any Ampere GPUs
-	SET_GEMM_ATOMIC_KERNEL_MODULE((*handle)->gemm_atomic_module, cuComplex, tf32, with_ec   , conjugate, conjugate, 64, 64, 32, 64, 32, 32, 32, 128, 1, 2, false, c); // Not optimized but works on any Ampere GPUs
-	SET_GEMM_ATOMIC_KERNEL_MODULE((*handle)->gemm_atomic_module, cuComplex, half, without_ec, conjugate, conjugate, 64, 64, 32, 64, 32, 32, 32, 128, 1, 2, false, c); // Not optimized but works on any Ampere GPUs
-	SET_GEMM_ATOMIC_KERNEL_MODULE((*handle)->gemm_atomic_module, cuComplex, tf32, without_ec, conjugate, conjugate, 64, 64, 32, 64, 32, 32, 32, 128, 1, 2, false, c); // Not optimized but works on any Ampere GPUs
-#endif
-
-#ifdef COMPILE_SGEMM_STRIDEDBATCH_KERNEL
-	SET_GEMM_STRIDEDBATCH_KERNEL_MODULE((*handle)->gemm_stridedBatch_module, float    , half, with_ec   , col_major, col_major, 128,  64,  32,  32,  64,  32, 128,   1,   2, false, s, 0); // N=   1024, p= 44.68 [TFlop/s]
-	SET_GEMM_STRIDEDBATCH_KERNEL_MODULE((*handle)->gemm_stridedBatch_module, float    , half, with_ec   , col_major, col_major, 128,  64,  32,  32,  64,  32, 128,   1,   2, false, s, 1); // N=    256, p= 24.63 [TFlop/s]
-	SET_GEMM_STRIDEDBATCH_KERNEL_MODULE((*handle)->gemm_stridedBatch_module, float    , half, with_ec   , col_major, col_major,  64,  64,  64,  32,  32,  64, 128,   1,   2, false, s, 2); // N=     64, p=  6.38 [TFlop/s]
-	SET_GEMM_STRIDEDBATCH_KERNEL_MODULE((*handle)->gemm_stridedBatch_module, float    , tf32, with_ec   , col_major, col_major, 128,  64,  32,  64,  32,  16, 128,   1,   2, false, s, 0); // N=   1024, p= 27.86 [TFlop/s]
-	SET_GEMM_STRIDEDBATCH_KERNEL_MODULE((*handle)->gemm_stridedBatch_module, float    , tf32, with_ec   , col_major, col_major, 128,  64,  32,  64,  32,  16, 128,   1,   2, false, s, 1); // N=    256, p= 21.60 [TFlop/s]
-	SET_GEMM_STRIDEDBATCH_KERNEL_MODULE((*handle)->gemm_stridedBatch_module, float    , tf32, with_ec   , col_major, col_major,  64,  64,  64,  32,  32,  32, 128,   1,   2, false, s, 2); // N=     64, p=  7.33 [TFlop/s]
-	SET_GEMM_STRIDEDBATCH_KERNEL_MODULE((*handle)->gemm_stridedBatch_module, float    , half, without_ec, col_major, col_major, 128, 128,  32,  64,  64,  32, 128,   2,   2, false, s, 0); // N=   1024, p= 85.03 [TFlop/s]
-	SET_GEMM_STRIDEDBATCH_KERNEL_MODULE((*handle)->gemm_stridedBatch_module, float    , half, without_ec, col_major, col_major, 128,  64,  32,  32,  64,  32, 128,   1,   2, false, s, 1); // N=    256, p= 41.12 [TFlop/s]
-	SET_GEMM_STRIDEDBATCH_KERNEL_MODULE((*handle)->gemm_stridedBatch_module, float    , half, without_ec, col_major, col_major,  64,  64,  64,  32,  32,  64, 128,   1,   2, false, s, 2); // N=     64, p=  9.22 [TFlop/s]
-	SET_GEMM_STRIDEDBATCH_KERNEL_MODULE((*handle)->gemm_stridedBatch_module, float    , tf32, without_ec, col_major, col_major, 128, 128,  32,  64,  64,  16, 128,   2,   2, false, s, 0); // N=   1024, p= 67.49 [TFlop/s]
-	SET_GEMM_STRIDEDBATCH_KERNEL_MODULE((*handle)->gemm_stridedBatch_module, float    , tf32, without_ec, col_major, col_major, 128,  64,  32,  32,  64,  32, 128,   1,   2, false, s, 1); // N=    256, p= 39.24 [TFlop/s]
-	SET_GEMM_STRIDEDBATCH_KERNEL_MODULE((*handle)->gemm_stridedBatch_module, float    , tf32, without_ec, col_major, col_major,  64,  64,  64,  32,  32,  64, 128,   1,   2, false, s, 2); // N=     64, p=  9.17 [TFlop/s]
-	SET_GEMM_STRIDEDBATCH_KERNEL_MODULE((*handle)->gemm_stridedBatch_module, float    , half, with_ec   , col_major, row_major, 128,  64,  32,  64,  32,  32, 128,   1,   2, false, s, 0); // N=   1024, p= 38.41 [TFlop/s]
-	SET_GEMM_STRIDEDBATCH_KERNEL_MODULE((*handle)->gemm_stridedBatch_module, float    , half, with_ec   , col_major, row_major, 128,  64,  32,  64,  32,  32, 128,   1,   2, false, s, 1); // N=    256, p= 26.91 [TFlop/s]
-	SET_GEMM_STRIDEDBATCH_KERNEL_MODULE((*handle)->gemm_stridedBatch_module, float    , half, with_ec   , col_major, row_major,  64,  64,  64,  32,  32,  64, 128,   1,   2, false, s, 2); // N=     64, p=  8.14 [TFlop/s]
-	SET_GEMM_STRIDEDBATCH_KERNEL_MODULE((*handle)->gemm_stridedBatch_module, float    , tf32, with_ec   , col_major, row_major, 128,  64,  32,  32,  64,  16, 128,   2,   2, false, s, 0); // N=   1024, p= 28.10 [TFlop/s]
-	SET_GEMM_STRIDEDBATCH_KERNEL_MODULE((*handle)->gemm_stridedBatch_module, float    , tf32, with_ec   , col_major, row_major, 128,  64,  32,  32,  64,  16, 128,   1,   2, false, s, 1); // N=    256, p= 21.80 [TFlop/s]
-	SET_GEMM_STRIDEDBATCH_KERNEL_MODULE((*handle)->gemm_stridedBatch_module, float    , tf32, with_ec   , col_major, row_major,  64,  64,  64,  32,  32,  32, 128,   1,   2, false, s, 2); // N=     64, p=  7.39 [TFlop/s]
-	SET_GEMM_STRIDEDBATCH_KERNEL_MODULE((*handle)->gemm_stridedBatch_module, float    , half, without_ec, col_major, row_major, 128, 128,  32,  64,  64,  32, 128,   2,   2, false, s, 0); // N=   1024, p= 76.12 [TFlop/s]
-	SET_GEMM_STRIDEDBATCH_KERNEL_MODULE((*handle)->gemm_stridedBatch_module, float    , half, without_ec, col_major, row_major, 128, 128,  32,  64,  64,  16, 128,   1,   2, false, s, 1); // N=    256, p= 39.12 [TFlop/s]
-	SET_GEMM_STRIDEDBATCH_KERNEL_MODULE((*handle)->gemm_stridedBatch_module, float    , half, without_ec, col_major, row_major,  64,  64,  64,  32,  32,  64, 128,   1,   2, false, s, 2); // N=     64, p=  9.02 [TFlop/s]
-	SET_GEMM_STRIDEDBATCH_KERNEL_MODULE((*handle)->gemm_stridedBatch_module, float    , tf32, without_ec, col_major, row_major, 128, 128,  32,  64,  64,  32, 128,   1,   2, false, s, 0); // N=   1024, p= 68.45 [TFlop/s]
-	SET_GEMM_STRIDEDBATCH_KERNEL_MODULE((*handle)->gemm_stridedBatch_module, float    , tf32, without_ec, col_major, row_major, 128,  64,  32,  64,  32,  32, 128,   1,   2, false, s, 1); // N=    256, p= 40.95 [TFlop/s]
-	SET_GEMM_STRIDEDBATCH_KERNEL_MODULE((*handle)->gemm_stridedBatch_module, float    , tf32, without_ec, col_major, row_major,  64,  64,  64,  32,  32,  64, 128,   1,   2, false, s, 2); // N=     64, p=  9.17 [TFlop/s]
-	SET_GEMM_STRIDEDBATCH_KERNEL_MODULE((*handle)->gemm_stridedBatch_module, float    , half, with_ec   , row_major, col_major, 128,  64,  32,  64,  32,  32, 128,   1,   2, false, s, 0); // N=   1024, p= 47.68 [TFlop/s]
-	SET_GEMM_STRIDEDBATCH_KERNEL_MODULE((*handle)->gemm_stridedBatch_module, float    , half, with_ec   , row_major, col_major, 128,  64,  32,  64,  32,  32, 128,   1,   2, false, s, 1); // N=    256, p= 33.01 [TFlop/s]
-	SET_GEMM_STRIDEDBATCH_KERNEL_MODULE((*handle)->gemm_stridedBatch_module, float    , half, with_ec   , row_major, col_major,  64,  64,  64,  32,  32,  64, 128,   1,   2, false, s, 2); // N=     64, p=  8.47 [TFlop/s]
-	SET_GEMM_STRIDEDBATCH_KERNEL_MODULE((*handle)->gemm_stridedBatch_module, float    , tf32, with_ec   , row_major, col_major, 128,  64,  32,  32,  64,  16, 128,   1,   2, false, s, 0); // N=   1024, p= 26.66 [TFlop/s]
-	SET_GEMM_STRIDEDBATCH_KERNEL_MODULE((*handle)->gemm_stridedBatch_module, float    , tf32, with_ec   , row_major, col_major, 128,  64,  32,  32,  64,  16, 128,   1,   2, false, s, 1); // N=    256, p= 21.10 [TFlop/s]
-	SET_GEMM_STRIDEDBATCH_KERNEL_MODULE((*handle)->gemm_stridedBatch_module, float    , tf32, with_ec   , row_major, col_major,  64,  64,  64,  32,  32,  32, 128,   1,   2, false, s, 2); // N=     64, p=  7.17 [TFlop/s]
-	SET_GEMM_STRIDEDBATCH_KERNEL_MODULE((*handle)->gemm_stridedBatch_module, float    , half, without_ec, row_major, col_major, 128, 128,  32,  64,  64,  32, 128,   2,   2, false, s, 0); // N=   1024, p= 90.90 [TFlop/s]
-	SET_GEMM_STRIDEDBATCH_KERNEL_MODULE((*handle)->gemm_stridedBatch_module, float    , half, without_ec, row_major, col_major, 128,  64,  32,  32,  32,  32, 256,   1,   2, false, s, 1); // N=    256, p= 41.68 [TFlop/s]
-	SET_GEMM_STRIDEDBATCH_KERNEL_MODULE((*handle)->gemm_stridedBatch_module, float    , half, without_ec, row_major, col_major,  64,  64,  64,  32,  32,  64, 128,   1,   2, false, s, 2); // N=     64, p=  9.64 [TFlop/s]
-	SET_GEMM_STRIDEDBATCH_KERNEL_MODULE((*handle)->gemm_stridedBatch_module, float    , tf32, without_ec, row_major, col_major, 128, 128,  32,  64,  64,  32, 128,   2,   2, false, s, 0); // N=   1024, p= 62.73 [TFlop/s]
-	SET_GEMM_STRIDEDBATCH_KERNEL_MODULE((*handle)->gemm_stridedBatch_module, float    , tf32, without_ec, row_major, col_major, 128,  64,  32,  32,  64,  16, 128,   1,   2, false, s, 1); // N=    256, p= 38.33 [TFlop/s]
-	SET_GEMM_STRIDEDBATCH_KERNEL_MODULE((*handle)->gemm_stridedBatch_module, float    , tf32, without_ec, row_major, col_major,  64,  64,  64,  32,  32,  64, 128,   1,   2, false, s, 2); // N=     64, p=  8.78 [TFlop/s]
-	SET_GEMM_STRIDEDBATCH_KERNEL_MODULE((*handle)->gemm_stridedBatch_module, float    , half, with_ec   , row_major, row_major, 128,  64,  32,  64,  32,  32, 128,   2,   2, false, s, 0); // N=   1024, p= 45.04 [TFlop/s]
-	SET_GEMM_STRIDEDBATCH_KERNEL_MODULE((*handle)->gemm_stridedBatch_module, float    , half, with_ec   , row_major, row_major, 128,  64,  32,  64,  32,  32, 128,   1,   2, false, s, 1); // N=    256, p= 30.68 [TFlop/s]
-	SET_GEMM_STRIDEDBATCH_KERNEL_MODULE((*handle)->gemm_stridedBatch_module, float    , half, with_ec   , row_major, row_major,  64,  64,  64,  32,  32,  64, 128,   1,   2, false, s, 2); // N=     64, p=  8.18 [TFlop/s]
-	SET_GEMM_STRIDEDBATCH_KERNEL_MODULE((*handle)->gemm_stridedBatch_module, float    , tf32, with_ec   , row_major, row_major, 128,  64,  32,  32,  64,  16, 128,   1,   2, false, s, 0); // N=   1024, p= 27.84 [TFlop/s]
-	SET_GEMM_STRIDEDBATCH_KERNEL_MODULE((*handle)->gemm_stridedBatch_module, float    , tf32, with_ec   , row_major, row_major, 128,  64,  32,  32,  64,  16, 128,   1,   2, false, s, 1); // N=    256, p= 21.88 [TFlop/s]
-	SET_GEMM_STRIDEDBATCH_KERNEL_MODULE((*handle)->gemm_stridedBatch_module, float    , tf32, with_ec   , row_major, row_major,  64,  64,  64,  32,  32,  32, 128,   1,   2, false, s, 2); // N=     64, p=  7.36 [TFlop/s]
-	SET_GEMM_STRIDEDBATCH_KERNEL_MODULE((*handle)->gemm_stridedBatch_module, float    , half, without_ec, row_major, row_major, 128, 128,  32,  64,  64,  32, 128,   2,   2, false, s, 0); // N=   1024, p= 83.69 [TFlop/s]
-	SET_GEMM_STRIDEDBATCH_KERNEL_MODULE((*handle)->gemm_stridedBatch_module, float    , half, without_ec, row_major, row_major, 128,  64,  32,  64,  32,  32, 128,   2,   2, false, s, 1); // N=    256, p= 40.49 [TFlop/s]
-	SET_GEMM_STRIDEDBATCH_KERNEL_MODULE((*handle)->gemm_stridedBatch_module, float    , half, without_ec, row_major, row_major,  64,  64,  64,  32,  32,  64, 128,   1,   2, false, s, 2); // N=     64, p=  9.37 [TFlop/s]
-	SET_GEMM_STRIDEDBATCH_KERNEL_MODULE((*handle)->gemm_stridedBatch_module, float    , tf32, without_ec, row_major, row_major, 128, 128,  32,  64,  64,  16, 128,   1,   2, false, s, 0); // N=   1024, p= 65.96 [TFlop/s]
-	SET_GEMM_STRIDEDBATCH_KERNEL_MODULE((*handle)->gemm_stridedBatch_module, float    , tf32, without_ec, row_major, row_major, 128,  64,  32,  32,  64,  32, 128,   1,   2, false, s, 1); // N=    256, p= 39.27 [TFlop/s]
-	SET_GEMM_STRIDEDBATCH_KERNEL_MODULE((*handle)->gemm_stridedBatch_module, float    , tf32, without_ec, row_major, row_major,  64,  64,  64,  32,  32,  64, 128,   1,   2, false, s, 2); // N=     64, p=  9.17 [TFlop/s]
-#endif
-#ifdef COMPILE_CGEMM_STRIDEDBATCH_KERNEL
-	SET_GEMM_STRIDEDBATCH_KERNEL_MODULE((*handle)->gemm_stridedBatch_module, cuComplex, half, with_ec   , col_major, col_major,  64,  64,  32,  16,  64,  32, 128,   1,   2, false, c, 0); // N=   1024, p= 44.93 [TFlop/s]
-	SET_GEMM_STRIDEDBATCH_KERNEL_MODULE((*handle)->gemm_stridedBatch_module, cuComplex, half, with_ec   , col_major, col_major,  64,  64,  32,  16,  64,  32, 128,   1,   2, false, c, 1); // N=    256, p= 30.66 [TFlop/s]
-	SET_GEMM_STRIDEDBATCH_KERNEL_MODULE((*handle)->gemm_stridedBatch_module, cuComplex, half, with_ec   , col_major, col_major,  64,  32,  32,  16,  32,  32, 128,   2,   2, false, c, 2); // N=     64, p= 14.31 [TFlop/s]
-	SET_GEMM_STRIDEDBATCH_KERNEL_MODULE((*handle)->gemm_stridedBatch_module, cuComplex, tf32, with_ec   , col_major, col_major,  64,  64,  32,  16,  64,  16, 128,   1,   2, false, c, 0); // N=   1024, p= 30.79 [TFlop/s]
-	SET_GEMM_STRIDEDBATCH_KERNEL_MODULE((*handle)->gemm_stridedBatch_module, cuComplex, tf32, with_ec   , col_major, col_major,  64,  32,  32,  16,  32,  32, 128,   1,   2, false, c, 1); // N=    256, p= 24.96 [TFlop/s]
-	SET_GEMM_STRIDEDBATCH_KERNEL_MODULE((*handle)->gemm_stridedBatch_module, cuComplex, tf32, with_ec   , col_major, col_major,  64,  32,  32,  16,  32,  16, 128,   2,   2, false, c, 2); // N=     64, p= 15.43 [TFlop/s]
-	SET_GEMM_STRIDEDBATCH_KERNEL_MODULE((*handle)->gemm_stridedBatch_module, cuComplex, half, without_ec, col_major, col_major, 128,  64,  32,  32,  64,  16, 128,   1,   2, false, c, 0); // N=   1024, p= 88.76 [TFlop/s]
-	SET_GEMM_STRIDEDBATCH_KERNEL_MODULE((*handle)->gemm_stridedBatch_module, cuComplex, half, without_ec, col_major, col_major, 128,  64,  32,  32,  64,  16, 128,   1,   2, false, c, 1); // N=    256, p= 64.39 [TFlop/s]
-	SET_GEMM_STRIDEDBATCH_KERNEL_MODULE((*handle)->gemm_stridedBatch_module, cuComplex, half, without_ec, col_major, col_major,  64,  64,  64,  16,  64,  32, 128,   1,   2, false, c, 2); // N=     64, p= 24.05 [TFlop/s]
-	SET_GEMM_STRIDEDBATCH_KERNEL_MODULE((*handle)->gemm_stridedBatch_module, cuComplex, tf32, without_ec, col_major, col_major, 128,  64,  32,  32,  32,  16, 256,   1,   2, false, c, 0); // N=   1024, p= 61.04 [TFlop/s]
-	SET_GEMM_STRIDEDBATCH_KERNEL_MODULE((*handle)->gemm_stridedBatch_module, cuComplex, tf32, without_ec, col_major, col_major, 128,  64,  32,  32,  32,  16, 256,   1,   2, false, c, 1); // N=    256, p= 46.78 [TFlop/s]
-	SET_GEMM_STRIDEDBATCH_KERNEL_MODULE((*handle)->gemm_stridedBatch_module, cuComplex, tf32, without_ec, col_major, col_major,  64,  64,  64,  32,  16,  32, 256,   1,   2, false, c, 2); // N=     64, p= 20.34 [TFlop/s]
-	SET_GEMM_STRIDEDBATCH_KERNEL_MODULE((*handle)->gemm_stridedBatch_module, cuComplex, half, with_ec   , col_major, row_major,  64,  64,  32,  32,  32,  16, 128,   2,   2, false, c, 0); // N=   1024, p= 41.29 [TFlop/s]
-	SET_GEMM_STRIDEDBATCH_KERNEL_MODULE((*handle)->gemm_stridedBatch_module, cuComplex, half, with_ec   , col_major, row_major,  64,  64,  32,  32,  32,  16, 128,   2,   2, false, c, 1); // N=    256, p= 32.49 [TFlop/s]
-	SET_GEMM_STRIDEDBATCH_KERNEL_MODULE((*handle)->gemm_stridedBatch_module, cuComplex, half, with_ec   , col_major, row_major,  64,  64,  64,  32,  32,  16, 128,   1,   2, false, c, 2); // N=     64, p= 17.57 [TFlop/s]
-	SET_GEMM_STRIDEDBATCH_KERNEL_MODULE((*handle)->gemm_stridedBatch_module, cuComplex, tf32, with_ec   , col_major, row_major,  64,  64,  32,  32,  32,  16, 128,   1,   2, false, c, 0); // N=   1024, p= 28.77 [TFlop/s]
-	SET_GEMM_STRIDEDBATCH_KERNEL_MODULE((*handle)->gemm_stridedBatch_module, cuComplex, tf32, with_ec   , col_major, row_major,  64,  32,  32,  16,  32,  32, 128,   2,   2, false, c, 1); // N=    256, p= 24.71 [TFlop/s]
-	SET_GEMM_STRIDEDBATCH_KERNEL_MODULE((*handle)->gemm_stridedBatch_module, cuComplex, tf32, with_ec   , col_major, row_major,  64,  32,  32,  16,  32,  16, 128,   1,   2, false, c, 2); // N=     64, p= 15.32 [TFlop/s]
-	SET_GEMM_STRIDEDBATCH_KERNEL_MODULE((*handle)->gemm_stridedBatch_module, cuComplex, half, without_ec, col_major, row_major, 128,  64,  32,  32,  64,  16, 128,   1,   2, false, c, 0); // N=   1024, p= 67.23 [TFlop/s]
-	SET_GEMM_STRIDEDBATCH_KERNEL_MODULE((*handle)->gemm_stridedBatch_module, cuComplex, half, without_ec, col_major, row_major, 128,  64,  32,  32,  64,  16, 128,   1,   2, false, c, 1); // N=    256, p= 50.76 [TFlop/s]
-	SET_GEMM_STRIDEDBATCH_KERNEL_MODULE((*handle)->gemm_stridedBatch_module, cuComplex, half, without_ec, col_major, row_major,  64,  64,  64,  32,  32,  16, 128,   1,   2, false, c, 2); // N=     64, p= 21.30 [TFlop/s]
-	SET_GEMM_STRIDEDBATCH_KERNEL_MODULE((*handle)->gemm_stridedBatch_module, cuComplex, tf32, without_ec, col_major, row_major,  64,  64,  32,  32,  32,  32, 128,   2,   2, false, c, 0); // N=   1024, p= 57.31 [TFlop/s]
-	SET_GEMM_STRIDEDBATCH_KERNEL_MODULE((*handle)->gemm_stridedBatch_module, cuComplex, tf32, without_ec, col_major, row_major,  64,  64,  32,  32,  32,  32, 128,   2,   2, false, c, 1); // N=    256, p= 43.23 [TFlop/s]
-	SET_GEMM_STRIDEDBATCH_KERNEL_MODULE((*handle)->gemm_stridedBatch_module, cuComplex, tf32, without_ec, col_major, row_major,  64,  64,  64,  32,  16,  32, 256,   1,   2, false, c, 2); // N=     64, p= 20.34 [TFlop/s]
-	SET_GEMM_STRIDEDBATCH_KERNEL_MODULE((*handle)->gemm_stridedBatch_module, cuComplex, half, with_ec   , col_major, conjugate,  64,  64,  32,  32,  32,  16, 128,   2,   2, false, c, 0); // N=   1024, p= 38.97 [TFlop/s]
-	SET_GEMM_STRIDEDBATCH_KERNEL_MODULE((*handle)->gemm_stridedBatch_module, cuComplex, half, with_ec   , col_major, conjugate,  64,  64,  32,  32,  32,  16, 128,   2,   2, false, c, 1); // N=    256, p= 27.73 [TFlop/s]
-	SET_GEMM_STRIDEDBATCH_KERNEL_MODULE((*handle)->gemm_stridedBatch_module, cuComplex, half, with_ec   , col_major, conjugate,  64,  32,  32,  32,  16,  16, 128,   1,   2, false, c, 2); // N=     64, p= 15.50 [TFlop/s]
-	SET_GEMM_STRIDEDBATCH_KERNEL_MODULE((*handle)->gemm_stridedBatch_module, cuComplex, tf32, with_ec   , col_major, conjugate,  64,  32,  32,  16,  32,  32, 128,   1,   2, false, c, 0); // N=   1024, p= 27.11 [TFlop/s]
-	SET_GEMM_STRIDEDBATCH_KERNEL_MODULE((*handle)->gemm_stridedBatch_module, cuComplex, tf32, with_ec   , col_major, conjugate,  64,  32,  32,  16,  32,  32, 128,   1,   2, false, c, 1); // N=    256, p= 22.45 [TFlop/s]
-	SET_GEMM_STRIDEDBATCH_KERNEL_MODULE((*handle)->gemm_stridedBatch_module, cuComplex, tf32, with_ec   , col_major, conjugate,  64,  64,  64,  16,  32,  16, 256,   2,   2, false, c, 2); // N=     64, p= 14.28 [TFlop/s]
-	SET_GEMM_STRIDEDBATCH_KERNEL_MODULE((*handle)->gemm_stridedBatch_module, cuComplex, half, without_ec, col_major, conjugate, 128, 128,  32,  32,  64,  16, 256,   1,   2, false, c, 0); // N=   1024, p= 59.50 [TFlop/s]
-	SET_GEMM_STRIDEDBATCH_KERNEL_MODULE((*handle)->gemm_stridedBatch_module, cuComplex, half, without_ec, col_major, conjugate, 128, 128,  32,  32,  64,  16, 256,   1,   2, false, c, 1); // N=    256, p= 36.40 [TFlop/s]
-	SET_GEMM_STRIDEDBATCH_KERNEL_MODULE((*handle)->gemm_stridedBatch_module, cuComplex, half, without_ec, col_major, conjugate,  64,  64,  64,  32,  32,  16, 128,   1,   2, false, c, 2); // N=     64, p= 17.21 [TFlop/s]
-	SET_GEMM_STRIDEDBATCH_KERNEL_MODULE((*handle)->gemm_stridedBatch_module, cuComplex, tf32, without_ec, col_major, conjugate,  64,  64,  32,  32,  32,  32, 128,   1,   2, false, c, 0); // N=   1024, p= 52.08 [TFlop/s]
-	SET_GEMM_STRIDEDBATCH_KERNEL_MODULE((*handle)->gemm_stridedBatch_module, cuComplex, tf32, without_ec, col_major, conjugate,  64,  64,  32,  32,  16,  16, 256,   2,   2, false, c, 1); // N=    256, p= 37.48 [TFlop/s]
-	SET_GEMM_STRIDEDBATCH_KERNEL_MODULE((*handle)->gemm_stridedBatch_module, cuComplex, tf32, without_ec, col_major, conjugate,  64,  64,  64,  32,  16,  32, 256,   2,   2, false, c, 2); // N=     64, p= 18.75 [TFlop/s]
-	SET_GEMM_STRIDEDBATCH_KERNEL_MODULE((*handle)->gemm_stridedBatch_module, cuComplex, half, with_ec   , row_major, col_major,  64,  64,  32,  32,  32,  16, 128,   2,   2, false, c, 0); // N=   1024, p= 51.34 [TFlop/s]
-	SET_GEMM_STRIDEDBATCH_KERNEL_MODULE((*handle)->gemm_stridedBatch_module, cuComplex, half, with_ec   , row_major, col_major,  64,  64,  32,  32,  32,  16, 128,   1,   2, false, c, 1); // N=    256, p= 39.90 [TFlop/s]
-	SET_GEMM_STRIDEDBATCH_KERNEL_MODULE((*handle)->gemm_stridedBatch_module, cuComplex, half, with_ec   , row_major, col_major,  64,  32,  32,  32,  16,  32, 128,   2,   2, false, c, 2); // N=     64, p= 19.74 [TFlop/s]
-	SET_GEMM_STRIDEDBATCH_KERNEL_MODULE((*handle)->gemm_stridedBatch_module, cuComplex, tf32, with_ec   , row_major, col_major,  64,  64,  32,  16,  64,  16, 128,   1,   2, false, c, 0); // N=   1024, p= 31.33 [TFlop/s]
-	SET_GEMM_STRIDEDBATCH_KERNEL_MODULE((*handle)->gemm_stridedBatch_module, cuComplex, tf32, with_ec   , row_major, col_major,  64,  64,  32,  16,  64,  16, 128,   1,   2, false, c, 1); // N=    256, p= 25.08 [TFlop/s]
-	SET_GEMM_STRIDEDBATCH_KERNEL_MODULE((*handle)->gemm_stridedBatch_module, cuComplex, tf32, with_ec   , row_major, col_major,  64,  64,  64,  16,  32,  16, 256,   2,   2, false, c, 2); // N=     64, p= 15.43 [TFlop/s]
-	SET_GEMM_STRIDEDBATCH_KERNEL_MODULE((*handle)->gemm_stridedBatch_module, cuComplex, half, without_ec, row_major, col_major, 128,  64,  32,  64,  32,  16, 128,   1,   2, false, c, 0); // N=   1024, p=119.62 [TFlop/s]
-	SET_GEMM_STRIDEDBATCH_KERNEL_MODULE((*handle)->gemm_stridedBatch_module, cuComplex, half, without_ec, row_major, col_major, 128,  64,  32,  32,  64,  16, 128,   1,   2, false, c, 1); // N=    256, p= 77.28 [TFlop/s]
-	SET_GEMM_STRIDEDBATCH_KERNEL_MODULE((*handle)->gemm_stridedBatch_module, cuComplex, half, without_ec, row_major, col_major,  64,  64,  64,  64,  16,  32, 128,   2,   2, false, c, 2); // N=     64, p= 25.91 [TFlop/s]
-	SET_GEMM_STRIDEDBATCH_KERNEL_MODULE((*handle)->gemm_stridedBatch_module, cuComplex, tf32, without_ec, row_major, col_major, 128,  64,  32,  32,  32,  16, 256,   1,   2, false, c, 0); // N=   1024, p= 59.02 [TFlop/s]
-	SET_GEMM_STRIDEDBATCH_KERNEL_MODULE((*handle)->gemm_stridedBatch_module, cuComplex, tf32, without_ec, row_major, col_major, 128,  64,  32,  32,  32,  16, 256,   1,   2, false, c, 1); // N=    256, p= 45.77 [TFlop/s]
-	SET_GEMM_STRIDEDBATCH_KERNEL_MODULE((*handle)->gemm_stridedBatch_module, cuComplex, tf32, without_ec, row_major, col_major,  64,  32,  32,  32,  16,  16, 128,   1,   2, false, c, 2); // N=     64, p= 20.46 [TFlop/s]
-	SET_GEMM_STRIDEDBATCH_KERNEL_MODULE((*handle)->gemm_stridedBatch_module, cuComplex, half, with_ec   , row_major, row_major,  64,  64,  32,  32,  32,  16, 128,   2,   2, false, c, 0); // N=   1024, p= 47.92 [TFlop/s]
-	SET_GEMM_STRIDEDBATCH_KERNEL_MODULE((*handle)->gemm_stridedBatch_module, cuComplex, half, with_ec   , row_major, row_major,  64,  64,  32,  32,  32,  16, 128,   1,   2, false, c, 1); // N=    256, p= 38.19 [TFlop/s]
-	SET_GEMM_STRIDEDBATCH_KERNEL_MODULE((*handle)->gemm_stridedBatch_module, cuComplex, half, with_ec   , row_major, row_major,  64,  64,  64,  32,  32,  16, 128,   2,   2, false, c, 2); // N=     64, p= 19.17 [TFlop/s]
-	SET_GEMM_STRIDEDBATCH_KERNEL_MODULE((*handle)->gemm_stridedBatch_module, cuComplex, tf32, with_ec   , row_major, row_major,  64,  64,  32,  16,  64,  16, 128,   1,   2, false, c, 0); // N=   1024, p= 31.18 [TFlop/s]
-	SET_GEMM_STRIDEDBATCH_KERNEL_MODULE((*handle)->gemm_stridedBatch_module, cuComplex, tf32, with_ec   , row_major, row_major,  64,  64,  32,  16,  64,  16, 128,   1,   2, false, c, 1); // N=    256, p= 24.90 [TFlop/s]
-	SET_GEMM_STRIDEDBATCH_KERNEL_MODULE((*handle)->gemm_stridedBatch_module, cuComplex, tf32, with_ec   , row_major, row_major,  64,  32,  32,  16,  32,  16, 128,   2,   2, false, c, 2); // N=     64, p= 15.43 [TFlop/s]
-	SET_GEMM_STRIDEDBATCH_KERNEL_MODULE((*handle)->gemm_stridedBatch_module, cuComplex, half, without_ec, row_major, row_major, 128,  64,  32,  64,  32,  16, 128,   2,   2, false, c, 0); // N=   1024, p= 90.58 [TFlop/s]
-	SET_GEMM_STRIDEDBATCH_KERNEL_MODULE((*handle)->gemm_stridedBatch_module, cuComplex, half, without_ec, row_major, row_major, 128,  64,  32,  64,  32,  32, 128,   1,   2, false, c, 1); // N=    256, p= 65.40 [TFlop/s]
-	SET_GEMM_STRIDEDBATCH_KERNEL_MODULE((*handle)->gemm_stridedBatch_module, cuComplex, half, without_ec, row_major, row_major,  64,  64,  64,  64,  16,  32, 128,   2,   2, false, c, 2); // N=     64, p= 24.67 [TFlop/s]
-	SET_GEMM_STRIDEDBATCH_KERNEL_MODULE((*handle)->gemm_stridedBatch_module, cuComplex, tf32, without_ec, row_major, row_major, 128,  64,  32,  32,  32,  16, 256,   1,   2, false, c, 0); // N=   1024, p= 58.91 [TFlop/s]
-	SET_GEMM_STRIDEDBATCH_KERNEL_MODULE((*handle)->gemm_stridedBatch_module, cuComplex, tf32, without_ec, row_major, row_major, 128,  64,  32,  32,  32,  16, 256,   1,   2, false, c, 1); // N=    256, p= 45.61 [TFlop/s]
-	SET_GEMM_STRIDEDBATCH_KERNEL_MODULE((*handle)->gemm_stridedBatch_module, cuComplex, tf32, without_ec, row_major, row_major,  64,  32,  32,  32,  16,  16, 128,   1,   2, false, c, 2); // N=     64, p= 20.46 [TFlop/s]
-	SET_GEMM_STRIDEDBATCH_KERNEL_MODULE((*handle)->gemm_stridedBatch_module, cuComplex, half, with_ec   , row_major, conjugate,  64,  64,  32,  32,  32,  16, 128,   1,   2, false, c, 0); // N=   1024, p= 44.86 [TFlop/s]
-	SET_GEMM_STRIDEDBATCH_KERNEL_MODULE((*handle)->gemm_stridedBatch_module, cuComplex, half, with_ec   , row_major, conjugate, 128,  64,  32,  32,  32,  16, 256,   1,   2, false, c, 1); // N=    256, p= 31.60 [TFlop/s]
-	SET_GEMM_STRIDEDBATCH_KERNEL_MODULE((*handle)->gemm_stridedBatch_module, cuComplex, half, with_ec   , row_major, conjugate,  64,  32,  32,  32,  16,  32, 128,   1,   2, false, c, 2); // N=     64, p= 17.03 [TFlop/s]
-	SET_GEMM_STRIDEDBATCH_KERNEL_MODULE((*handle)->gemm_stridedBatch_module, cuComplex, tf32, with_ec   , row_major, conjugate,  64,  64,  32,  32,  32,  16, 128,   2,   2, false, c, 0); // N=   1024, p= 27.46 [TFlop/s]
-	SET_GEMM_STRIDEDBATCH_KERNEL_MODULE((*handle)->gemm_stridedBatch_module, cuComplex, tf32, with_ec   , row_major, conjugate,  64,  32,  32,  16,  32,  32, 128,   1,   2, false, c, 1); // N=    256, p= 22.66 [TFlop/s]
-	SET_GEMM_STRIDEDBATCH_KERNEL_MODULE((*handle)->gemm_stridedBatch_module, cuComplex, tf32, with_ec   , row_major, conjugate,  64,  64,  64,  16,  32,  16, 256,   2,   2, false, c, 2); // N=     64, p= 13.89 [TFlop/s]
-	SET_GEMM_STRIDEDBATCH_KERNEL_MODULE((*handle)->gemm_stridedBatch_module, cuComplex, half, without_ec, row_major, conjugate, 128, 128,  32,  64,  32,  16, 256,   1,   2, false, c, 0); // N=   1024, p= 76.47 [TFlop/s]
-	SET_GEMM_STRIDEDBATCH_KERNEL_MODULE((*handle)->gemm_stridedBatch_module, cuComplex, half, without_ec, row_major, conjugate, 128,  64,  32,  64,  16,  16, 256,   1,   2, false, c, 1); // N=    256, p= 46.43 [TFlop/s]
-	SET_GEMM_STRIDEDBATCH_KERNEL_MODULE((*handle)->gemm_stridedBatch_module, cuComplex, half, without_ec, row_major, conjugate,  64,  64,  64,  32,  16,  16, 256,   2,   2, false, c, 2); // N=     64, p= 20.84 [TFlop/s]
-	SET_GEMM_STRIDEDBATCH_KERNEL_MODULE((*handle)->gemm_stridedBatch_module, cuComplex, tf32, without_ec, row_major, conjugate,  64,  64,  32,  32,  32,  32, 128,   1,   2, false, c, 0); // N=   1024, p= 52.63 [TFlop/s]
-	SET_GEMM_STRIDEDBATCH_KERNEL_MODULE((*handle)->gemm_stridedBatch_module, cuComplex, tf32, without_ec, row_major, conjugate, 128,  64,  32,  32,  32,  16, 256,   1,   2, false, c, 1); // N=    256, p= 36.62 [TFlop/s]
-	SET_GEMM_STRIDEDBATCH_KERNEL_MODULE((*handle)->gemm_stridedBatch_module, cuComplex, tf32, without_ec, row_major, conjugate,  64,  64,  64,  32,  16,  64, 256,   1,   2, false, c, 2); // N=     64, p= 18.44 [TFlop/s]
-	SET_GEMM_STRIDEDBATCH_KERNEL_MODULE((*handle)->gemm_stridedBatch_module, cuComplex, half, with_ec   , conjugate, col_major,  64,  64,  32,  32,  32,  16, 128,   1,   2, false, c, 0); // N=   1024, p= 47.84 [TFlop/s]
-	SET_GEMM_STRIDEDBATCH_KERNEL_MODULE((*handle)->gemm_stridedBatch_module, cuComplex, half, with_ec   , conjugate, col_major,  64,  64,  32,  32,  32,  16, 128,   1,   2, false, c, 1); // N=    256, p= 32.18 [TFlop/s]
-	SET_GEMM_STRIDEDBATCH_KERNEL_MODULE((*handle)->gemm_stridedBatch_module, cuComplex, half, with_ec   , conjugate, col_major,  64,  64,  64,  32,  16,  16, 256,   2,   2, false, c, 2); // N=     64, p= 17.61 [TFlop/s]
-	SET_GEMM_STRIDEDBATCH_KERNEL_MODULE((*handle)->gemm_stridedBatch_module, cuComplex, tf32, with_ec   , conjugate, col_major,  64,  64,  32,  16,  64,  16, 128,   1,   2, false, c, 0); // N=   1024, p= 29.00 [TFlop/s]
-	SET_GEMM_STRIDEDBATCH_KERNEL_MODULE((*handle)->gemm_stridedBatch_module, cuComplex, tf32, with_ec   , conjugate, col_major,  64,  64,  32,  16,  64,  16, 128,   1,   2, false, c, 1); // N=    256, p= 21.77 [TFlop/s]
-	SET_GEMM_STRIDEDBATCH_KERNEL_MODULE((*handle)->gemm_stridedBatch_module, cuComplex, tf32, with_ec   , conjugate, col_major,  64,  64,  64,  16,  32,  16, 256,   2,   2, false, c, 2); // N=     64, p= 14.19 [TFlop/s]
-	SET_GEMM_STRIDEDBATCH_KERNEL_MODULE((*handle)->gemm_stridedBatch_module, cuComplex, half, without_ec, conjugate, col_major, 128, 128,  32,  64,  32,  16, 256,   2,   2, false, c, 0); // N=   1024, p= 95.88 [TFlop/s]
-	SET_GEMM_STRIDEDBATCH_KERNEL_MODULE((*handle)->gemm_stridedBatch_module, cuComplex, half, without_ec, conjugate, col_major, 128, 128,  32,  64,  32,  16, 256,   1,   2, false, c, 1); // N=    256, p= 47.06 [TFlop/s]
-	SET_GEMM_STRIDEDBATCH_KERNEL_MODULE((*handle)->gemm_stridedBatch_module, cuComplex, half, without_ec, conjugate, col_major,  64,  64,  64,  32,  16,  16, 256,   2,   2, false, c, 2); // N=     64, p= 22.98 [TFlop/s]
-	SET_GEMM_STRIDEDBATCH_KERNEL_MODULE((*handle)->gemm_stridedBatch_module, cuComplex, tf32, without_ec, conjugate, col_major,  64,  64,  32,  32,  32,  16, 128,   1,   2, false, c, 0); // N=   1024, p= 53.66 [TFlop/s]
-	SET_GEMM_STRIDEDBATCH_KERNEL_MODULE((*handle)->gemm_stridedBatch_module, cuComplex, tf32, without_ec, conjugate, col_major,  64,  64,  32,  32,  32,  16, 128,   1,   2, false, c, 1); // N=    256, p= 34.70 [TFlop/s]
-	SET_GEMM_STRIDEDBATCH_KERNEL_MODULE((*handle)->gemm_stridedBatch_module, cuComplex, tf32, without_ec, conjugate, col_major,  64,  64,  64,  32,  16,  64, 256,   1,   2, false, c, 2); // N=     64, p= 18.34 [TFlop/s]
-	SET_GEMM_STRIDEDBATCH_KERNEL_MODULE((*handle)->gemm_stridedBatch_module, cuComplex, half, with_ec   , conjugate, row_major,  64,  64,  32,  32,  32,  16, 128,   2,   2, false, c, 0); // N=   1024, p= 45.18 [TFlop/s]
-	SET_GEMM_STRIDEDBATCH_KERNEL_MODULE((*handle)->gemm_stridedBatch_module, cuComplex, half, with_ec   , conjugate, row_major,  64,  64,  32,  32,  32,  16, 128,   2,   2, false, c, 1); // N=    256, p= 30.69 [TFlop/s]
-	SET_GEMM_STRIDEDBATCH_KERNEL_MODULE((*handle)->gemm_stridedBatch_module, cuComplex, half, with_ec   , conjugate, row_major,  64,  64,  64,  16,  32,  16, 256,   2,   2, false, c, 2); // N=     64, p= 17.16 [TFlop/s]
-	SET_GEMM_STRIDEDBATCH_KERNEL_MODULE((*handle)->gemm_stridedBatch_module, cuComplex, tf32, with_ec   , conjugate, row_major,  64,  64,  32,  32,  32,  16, 128,   2,   2, false, c, 0); // N=   1024, p= 27.39 [TFlop/s]
-	SET_GEMM_STRIDEDBATCH_KERNEL_MODULE((*handle)->gemm_stridedBatch_module, cuComplex, tf32, with_ec   , conjugate, row_major,  32,  32,  32,  16,  16,  16, 128,   1,   2, false, c, 1); // N=    256, p= 20.94 [TFlop/s]
-	SET_GEMM_STRIDEDBATCH_KERNEL_MODULE((*handle)->gemm_stridedBatch_module, cuComplex, tf32, with_ec   , conjugate, row_major,  64,  64,  64,  16,  32,  16, 256,   1,   2, false, c, 2); // N=     64, p= 14.28 [TFlop/s]
-	SET_GEMM_STRIDEDBATCH_KERNEL_MODULE((*handle)->gemm_stridedBatch_module, cuComplex, half, without_ec, conjugate, row_major, 128, 128,  32,  64,  32,  16, 256,   1,   2, false, c, 0); // N=   1024, p= 78.89 [TFlop/s]
-	SET_GEMM_STRIDEDBATCH_KERNEL_MODULE((*handle)->gemm_stridedBatch_module, cuComplex, half, without_ec, conjugate, row_major, 128, 128,  32,  64,  32,  16, 256,   1,   2, false, c, 1); // N=    256, p= 41.69 [TFlop/s]
-	SET_GEMM_STRIDEDBATCH_KERNEL_MODULE((*handle)->gemm_stridedBatch_module, cuComplex, half, without_ec, conjugate, row_major,  64,  64,  64,  32,  16,  16, 256,   2,   2, false, c, 2); // N=     64, p= 20.84 [TFlop/s]
-	SET_GEMM_STRIDEDBATCH_KERNEL_MODULE((*handle)->gemm_stridedBatch_module, cuComplex, tf32, without_ec, conjugate, row_major,  64,  64,  32,  32,  32,  32, 128,   1,   2, false, c, 0); // N=   1024, p= 53.13 [TFlop/s]
-	SET_GEMM_STRIDEDBATCH_KERNEL_MODULE((*handle)->gemm_stridedBatch_module, cuComplex, tf32, without_ec, conjugate, row_major,  64,  64,  32,  32,  32,  32, 128,   1,   2, false, c, 1); // N=    256, p= 34.32 [TFlop/s]
-	SET_GEMM_STRIDEDBATCH_KERNEL_MODULE((*handle)->gemm_stridedBatch_module, cuComplex, tf32, without_ec, conjugate, row_major,  64,  64,  64,  32,  16,  64, 256,   2,   2, false, c, 2); // N=     64, p= 18.49 [TFlop/s]
-	SET_GEMM_STRIDEDBATCH_KERNEL_MODULE((*handle)->gemm_stridedBatch_module, cuComplex, half, with_ec   , conjugate, conjugate,  64,  64,  32,  32,  32,  16, 128,   1,   2, false, c, 0); // N=   1024, p= 41.35 [TFlop/s]
-	SET_GEMM_STRIDEDBATCH_KERNEL_MODULE((*handle)->gemm_stridedBatch_module, cuComplex, half, with_ec   , conjugate, conjugate,  64,  64,  32,  32,  32,  16, 128,   1,   2, false, c, 1); // N=    256, p= 26.40 [TFlop/s]
-	SET_GEMM_STRIDEDBATCH_KERNEL_MODULE((*handle)->gemm_stridedBatch_module, cuComplex, half, with_ec   , conjugate, conjugate,  64,  64,  64,  32,  16,  32, 256,   2,   2, false, c, 2); // N=     64, p= 15.90 [TFlop/s]
-	SET_GEMM_STRIDEDBATCH_KERNEL_MODULE((*handle)->gemm_stridedBatch_module, cuComplex, tf32, with_ec   , conjugate, conjugate,  64,  64,  32,  32,  32,  16, 128,   1,   2, false, c, 0); // N=   1024, p= 25.68 [TFlop/s]
-	SET_GEMM_STRIDEDBATCH_KERNEL_MODULE((*handle)->gemm_stridedBatch_module, cuComplex, tf32, with_ec   , conjugate, conjugate,  32,  32,  32,  16,  16,  16, 128,   1,   2, false, c, 1); // N=    256, p= 18.68 [TFlop/s]
-	SET_GEMM_STRIDEDBATCH_KERNEL_MODULE((*handle)->gemm_stridedBatch_module, cuComplex, tf32, with_ec   , conjugate, conjugate,  64,  64,  64,  16,  32,  16, 256,   1,   2, false, c, 2); // N=     64, p= 13.29 [TFlop/s]
-	SET_GEMM_STRIDEDBATCH_KERNEL_MODULE((*handle)->gemm_stridedBatch_module, cuComplex, half, without_ec, conjugate, conjugate, 128, 128,  32,  64,  32,  16, 256,   1,   2, false, c, 0); // N=   1024, p= 70.08 [TFlop/s]
-	SET_GEMM_STRIDEDBATCH_KERNEL_MODULE((*handle)->gemm_stridedBatch_module, cuComplex, half, without_ec, conjugate, conjugate, 128, 128,  32,  64,  32,  16, 256,   1,   2, false, c, 1); // N=    256, p= 37.41 [TFlop/s]
-	SET_GEMM_STRIDEDBATCH_KERNEL_MODULE((*handle)->gemm_stridedBatch_module, cuComplex, half, without_ec, conjugate, conjugate,  64,  64,  64,  32,  16,  16, 256,   2,   2, false, c, 2); // N=     64, p= 19.07 [TFlop/s]
-	SET_GEMM_STRIDEDBATCH_KERNEL_MODULE((*handle)->gemm_stridedBatch_module, cuComplex, tf32, without_ec, conjugate, conjugate,  64,  64,  32,  32,  32,  16, 128,   2,   2, false, c, 0); // N=   1024, p= 47.19 [TFlop/s]
-	SET_GEMM_STRIDEDBATCH_KERNEL_MODULE((*handle)->gemm_stridedBatch_module, cuComplex, tf32, without_ec, conjugate, conjugate,  32,  32,  32,  16,  16,  16, 128,   1,   2, false, c, 1); // N=    256, p= 28.63 [TFlop/s]
-	SET_GEMM_STRIDEDBATCH_KERNEL_MODULE((*handle)->gemm_stridedBatch_module, cuComplex, tf32, without_ec, conjugate, conjugate,  64,  32,  32,  16,  16,  16, 256,   1,   2, false, c, 2); // N=     64, p= 17.48 [TFlop/s]
-#endif
-
-#else // ENABLE_A100_OPTIMAZED_PARAMETERS
-#ifdef COMPILE_SGEMM_KERNEL
-	SET_GEMM_KERNEL_MODULE((*handle)->gemm_module, float    , half, with_ec   , col_major, col_major, 128, 64, 32, 32, 32, 32, 128, 1, 2, false, s, 0); // Not optimized but works on any Ampere GPUs
-	SET_GEMM_KERNEL_MODULE((*handle)->gemm_module, float    , half, with_ec   , col_major, col_major, 128, 64, 32, 32, 32, 32, 128, 1, 2, false, s, 1); // Not optimized but works on any Ampere GPUs
-	SET_GEMM_KERNEL_MODULE((*handle)->gemm_module, float    , half, with_ec   , col_major, col_major, 128, 64, 32, 32, 32, 32, 128, 1, 2, false, s, 2); // Not optimized but works on any Ampere GPUs
-	SET_GEMM_KERNEL_MODULE((*handle)->gemm_module, float    , tf32, with_ec   , col_major, col_major, 128, 64, 32, 32, 32, 32, 128, 1, 2, false, s, 0); // Not optimized but works on any Ampere GPUs
-	SET_GEMM_KERNEL_MODULE((*handle)->gemm_module, float    , tf32, with_ec   , col_major, col_major, 128, 64, 32, 32, 32, 32, 128, 1, 2, false, s, 1); // Not optimized but works on any Ampere GPUs
-	SET_GEMM_KERNEL_MODULE((*handle)->gemm_module, float    , tf32, with_ec   , col_major, col_major, 128, 64, 32, 32, 32, 32, 128, 1, 2, false, s, 2); // Not optimized but works on any Ampere GPUs
-	SET_GEMM_KERNEL_MODULE((*handle)->gemm_module, float    , half, without_ec, col_major, col_major, 128, 64, 32, 32, 32, 32, 128, 1, 2, false, s, 0); // Not optimized but works on any Ampere GPUs
-	SET_GEMM_KERNEL_MODULE((*handle)->gemm_module, float    , half, without_ec, col_major, col_major, 128, 64, 32, 32, 32, 32, 128, 1, 2, false, s, 1); // Not optimized but works on any Ampere GPUs
-	SET_GEMM_KERNEL_MODULE((*handle)->gemm_module, float    , half, without_ec, col_major, col_major, 128, 64, 32, 32, 32, 32, 128, 1, 2, false, s, 2); // Not optimized but works on any Ampere GPUs
-	SET_GEMM_KERNEL_MODULE((*handle)->gemm_module, float    , tf32, without_ec, col_major, col_major, 128, 64, 32, 32, 32, 32, 128, 1, 2, false, s, 0); // Not optimized but works on any Ampere GPUs
-	SET_GEMM_KERNEL_MODULE((*handle)->gemm_module, float    , tf32, without_ec, col_major, col_major, 128, 64, 32, 32, 32, 32, 128, 1, 2, false, s, 1); // Not optimized but works on any Ampere GPUs
-	SET_GEMM_KERNEL_MODULE((*handle)->gemm_module, float    , tf32, without_ec, col_major, col_major, 128, 64, 32, 32, 32, 32, 128, 1, 2, false, s, 2); // Not optimized but works on any Ampere GPUs
-	SET_GEMM_KERNEL_MODULE((*handle)->gemm_module, float    , half, with_ec   , col_major, row_major, 128, 64, 32, 32, 32, 32, 128, 1, 2, false, s, 0); // Not optimized but works on any Ampere GPUs
-	SET_GEMM_KERNEL_MODULE((*handle)->gemm_module, float    , half, with_ec   , col_major, row_major, 128, 64, 32, 32, 32, 32, 128, 1, 2, false, s, 1); // Not optimized but works on any Ampere GPUs
-	SET_GEMM_KERNEL_MODULE((*handle)->gemm_module, float    , half, with_ec   , col_major, row_major, 128, 64, 32, 32, 32, 32, 128, 1, 2, false, s, 2); // Not optimized but works on any Ampere GPUs
-	SET_GEMM_KERNEL_MODULE((*handle)->gemm_module, float    , tf32, with_ec   , col_major, row_major, 128, 64, 32, 32, 32, 32, 128, 1, 2, false, s, 0); // Not optimized but works on any Ampere GPUs
-	SET_GEMM_KERNEL_MODULE((*handle)->gemm_module, float    , tf32, with_ec   , col_major, row_major, 128, 64, 32, 32, 32, 32, 128, 1, 2, false, s, 1); // Not optimized but works on any Ampere GPUs
-	SET_GEMM_KERNEL_MODULE((*handle)->gemm_module, float    , tf32, with_ec   , col_major, row_major, 128, 64, 32, 32, 32, 32, 128, 1, 2, false, s, 2); // Not optimized but works on any Ampere GPUs
-	SET_GEMM_KERNEL_MODULE((*handle)->gemm_module, float    , half, without_ec, col_major, row_major, 128, 64, 32, 32, 32, 32, 128, 1, 2, false, s, 0); // Not optimized but works on any Ampere GPUs
-	SET_GEMM_KERNEL_MODULE((*handle)->gemm_module, float    , half, without_ec, col_major, row_major, 128, 64, 32, 32, 32, 32, 128, 1, 2, false, s, 1); // Not optimized but works on any Ampere GPUs
-	SET_GEMM_KERNEL_MODULE((*handle)->gemm_module, float    , half, without_ec, col_major, row_major, 128, 64, 32, 32, 32, 32, 128, 1, 2, false, s, 2); // Not optimized but works on any Ampere GPUs
-	SET_GEMM_KERNEL_MODULE((*handle)->gemm_module, float    , tf32, without_ec, col_major, row_major, 128, 64, 32, 32, 32, 32, 128, 1, 2, false, s, 0); // Not optimized but works on any Ampere GPUs
-	SET_GEMM_KERNEL_MODULE((*handle)->gemm_module, float    , tf32, without_ec, col_major, row_major, 128, 64, 32, 32, 32, 32, 128, 1, 2, false, s, 1); // Not optimized but works on any Ampere GPUs
-	SET_GEMM_KERNEL_MODULE((*handle)->gemm_module, float    , tf32, without_ec, col_major, row_major, 128, 64, 32, 32, 32, 32, 128, 1, 2, false, s, 2); // Not optimized but works on any Ampere GPUs
-	SET_GEMM_KERNEL_MODULE((*handle)->gemm_module, float    , half, with_ec   , row_major, col_major, 128, 64, 32, 32, 32, 32, 128, 1, 2, false, s, 0); // Not optimized but works on any Ampere GPUs
-	SET_GEMM_KERNEL_MODULE((*handle)->gemm_module, float    , half, with_ec   , row_major, col_major, 128, 64, 32, 32, 32, 32, 128, 1, 2, false, s, 1); // Not optimized but works on any Ampere GPUs
-	SET_GEMM_KERNEL_MODULE((*handle)->gemm_module, float    , half, with_ec   , row_major, col_major, 128, 64, 32, 32, 32, 32, 128, 1, 2, false, s, 2); // Not optimized but works on any Ampere GPUs
-	SET_GEMM_KERNEL_MODULE((*handle)->gemm_module, float    , tf32, with_ec   , row_major, col_major, 128, 64, 32, 32, 32, 32, 128, 1, 2, false, s, 0); // Not optimized but works on any Ampere GPUs
-	SET_GEMM_KERNEL_MODULE((*handle)->gemm_module, float    , tf32, with_ec   , row_major, col_major, 128, 64, 32, 32, 32, 32, 128, 1, 2, false, s, 1); // Not optimized but works on any Ampere GPUs
-	SET_GEMM_KERNEL_MODULE((*handle)->gemm_module, float    , tf32, with_ec   , row_major, col_major, 128, 64, 32, 32, 32, 32, 128, 1, 2, false, s, 2); // Not optimized but works on any Ampere GPUs
-	SET_GEMM_KERNEL_MODULE((*handle)->gemm_module, float    , half, without_ec, row_major, col_major, 128, 64, 32, 32, 32, 32, 128, 1, 2, false, s, 0); // Not optimized but works on any Ampere GPUs
-	SET_GEMM_KERNEL_MODULE((*handle)->gemm_module, float    , half, without_ec, row_major, col_major, 128, 64, 32, 32, 32, 32, 128, 1, 2, false, s, 1); // Not optimized but works on any Ampere GPUs
-	SET_GEMM_KERNEL_MODULE((*handle)->gemm_module, float    , half, without_ec, row_major, col_major, 128, 64, 32, 32, 32, 32, 128, 1, 2, false, s, 2); // Not optimized but works on any Ampere GPUs
-	SET_GEMM_KERNEL_MODULE((*handle)->gemm_module, float    , tf32, without_ec, row_major, col_major, 128, 64, 32, 32, 32, 32, 128, 1, 2, false, s, 0); // Not optimized but works on any Ampere GPUs
-	SET_GEMM_KERNEL_MODULE((*handle)->gemm_module, float    , tf32, without_ec, row_major, col_major, 128, 64, 32, 32, 32, 32, 128, 1, 2, false, s, 1); // Not optimized but works on any Ampere GPUs
-	SET_GEMM_KERNEL_MODULE((*handle)->gemm_module, float    , tf32, without_ec, row_major, col_major, 128, 64, 32, 32, 32, 32, 128, 1, 2, false, s, 2); // Not optimized but works on any Ampere GPUs
-	SET_GEMM_KERNEL_MODULE((*handle)->gemm_module, float    , half, with_ec   , row_major, row_major, 128, 64, 32, 32, 32, 32, 128, 1, 2, false, s, 0); // Not optimized but works on any Ampere GPUs
-	SET_GEMM_KERNEL_MODULE((*handle)->gemm_module, float    , half, with_ec   , row_major, row_major, 128, 64, 32, 32, 32, 32, 128, 1, 2, false, s, 1); // Not optimized but works on any Ampere GPUs
-	SET_GEMM_KERNEL_MODULE((*handle)->gemm_module, float    , half, with_ec   , row_major, row_major, 128, 64, 32, 32, 32, 32, 128, 1, 2, false, s, 2); // Not optimized but works on any Ampere GPUs
-	SET_GEMM_KERNEL_MODULE((*handle)->gemm_module, float    , tf32, with_ec   , row_major, row_major, 128, 64, 32, 32, 32, 32, 128, 1, 2, false, s, 0); // Not optimized but works on any Ampere GPUs
-	SET_GEMM_KERNEL_MODULE((*handle)->gemm_module, float    , tf32, with_ec   , row_major, row_major, 128, 64, 32, 32, 32, 32, 128, 1, 2, false, s, 1); // Not optimized but works on any Ampere GPUs
-	SET_GEMM_KERNEL_MODULE((*handle)->gemm_module, float    , tf32, with_ec   , row_major, row_major, 128, 64, 32, 32, 32, 32, 128, 1, 2, false, s, 2); // Not optimized but works on any Ampere GPUs
-	SET_GEMM_KERNEL_MODULE((*handle)->gemm_module, float    , half, without_ec, row_major, row_major, 128, 64, 32, 32, 32, 32, 128, 1, 2, false, s, 0); // Not optimized but works on any Ampere GPUs
-	SET_GEMM_KERNEL_MODULE((*handle)->gemm_module, float    , half, without_ec, row_major, row_major, 128, 64, 32, 32, 32, 32, 128, 1, 2, false, s, 1); // Not optimized but works on any Ampere GPUs
-	SET_GEMM_KERNEL_MODULE((*handle)->gemm_module, float    , half, without_ec, row_major, row_major, 128, 64, 32, 32, 32, 32, 128, 1, 2, false, s, 2); // Not optimized but works on any Ampere GPUs
-	SET_GEMM_KERNEL_MODULE((*handle)->gemm_module, float    , tf32, without_ec, row_major, row_major, 128, 64, 32, 32, 32, 32, 128, 1, 2, false, s, 0); // Not optimized but works on any Ampere GPUs
-	SET_GEMM_KERNEL_MODULE((*handle)->gemm_module, float    , tf32, without_ec, row_major, row_major, 128, 64, 32, 32, 32, 32, 128, 1, 2, false, s, 1); // Not optimized but works on any Ampere GPUs
-	SET_GEMM_KERNEL_MODULE((*handle)->gemm_module, float    , tf32, without_ec, row_major, row_major, 128, 64, 32, 32, 32, 32, 128, 1, 2, false, s, 2); // Not optimized but works on any Ampere GPUs
-#endif
-#ifdef COMPILE_CGEMM_KERNEL
-	SET_GEMM_KERNEL_MODULE((*handle)->gemm_module, cuComplex, half, with_ec   , col_major, col_major, 64, 64, 32, 32, 32, 32, 128, 1, 2, false, c, 0); // Not optimized but works on any Ampere GPUs
-	SET_GEMM_KERNEL_MODULE((*handle)->gemm_module, cuComplex, half, with_ec   , col_major, col_major, 64, 64, 32, 32, 32, 32, 128, 1, 2, false, c, 1); // Not optimized but works on any Ampere GPUs
-	SET_GEMM_KERNEL_MODULE((*handle)->gemm_module, cuComplex, half, with_ec   , col_major, col_major, 64, 64, 32, 32, 32, 32, 128, 1, 2, false, c, 2); // Not optimized but works on any Ampere GPUs
-	SET_GEMM_KERNEL_MODULE((*handle)->gemm_module, cuComplex, tf32, with_ec   , col_major, col_major, 64, 64, 32, 32, 32, 32, 128, 1, 2, false, c, 0); // Not optimized but works on any Ampere GPUs
-	SET_GEMM_KERNEL_MODULE((*handle)->gemm_module, cuComplex, tf32, with_ec   , col_major, col_major, 64, 64, 32, 32, 32, 32, 128, 1, 2, false, c, 1); // Not optimized but works on any Ampere GPUs
-	SET_GEMM_KERNEL_MODULE((*handle)->gemm_module, cuComplex, tf32, with_ec   , col_major, col_major, 64, 64, 32, 32, 32, 32, 128, 1, 2, false, c, 2); // Not optimized but works on any Ampere GPUs
-	SET_GEMM_KERNEL_MODULE((*handle)->gemm_module, cuComplex, half, without_ec, col_major, col_major, 64, 64, 32, 32, 32, 32, 128, 1, 2, false, c, 0); // Not optimized but works on any Ampere GPUs
-	SET_GEMM_KERNEL_MODULE((*handle)->gemm_module, cuComplex, half, without_ec, col_major, col_major, 64, 64, 32, 32, 32, 32, 128, 1, 2, false, c, 1); // Not optimized but works on any Ampere GPUs
-	SET_GEMM_KERNEL_MODULE((*handle)->gemm_module, cuComplex, half, without_ec, col_major, col_major, 64, 64, 32, 32, 32, 32, 128, 1, 2, false, c, 2); // Not optimized but works on any Ampere GPUs
-	SET_GEMM_KERNEL_MODULE((*handle)->gemm_module, cuComplex, tf32, without_ec, col_major, col_major, 64, 64, 32, 32, 32, 32, 128, 1, 2, false, c, 0); // Not optimized but works on any Ampere GPUs
-	SET_GEMM_KERNEL_MODULE((*handle)->gemm_module, cuComplex, tf32, without_ec, col_major, col_major, 64, 64, 32, 32, 32, 32, 128, 1, 2, false, c, 1); // Not optimized but works on any Ampere GPUs
-	SET_GEMM_KERNEL_MODULE((*handle)->gemm_module, cuComplex, tf32, without_ec, col_major, col_major, 64, 64, 32, 32, 32, 32, 128, 1, 2, false, c, 2); // Not optimized but works on any Ampere GPUs
-	SET_GEMM_KERNEL_MODULE((*handle)->gemm_module, cuComplex, half, with_ec   , col_major, row_major, 64, 64, 32, 32, 32, 32, 128, 1, 2, false, c, 0); // Not optimized but works on any Ampere GPUs
-	SET_GEMM_KERNEL_MODULE((*handle)->gemm_module, cuComplex, half, with_ec   , col_major, row_major, 64, 64, 32, 32, 32, 32, 128, 1, 2, false, c, 1); // Not optimized but works on any Ampere GPUs
-	SET_GEMM_KERNEL_MODULE((*handle)->gemm_module, cuComplex, half, with_ec   , col_major, row_major, 64, 64, 32, 32, 32, 32, 128, 1, 2, false, c, 2); // Not optimized but works on any Ampere GPUs
-	SET_GEMM_KERNEL_MODULE((*handle)->gemm_module, cuComplex, tf32, with_ec   , col_major, row_major, 64, 64, 32, 32, 32, 32, 128, 1, 2, false, c, 0); // Not optimized but works on any Ampere GPUs
-	SET_GEMM_KERNEL_MODULE((*handle)->gemm_module, cuComplex, tf32, with_ec   , col_major, row_major, 64, 64, 32, 32, 32, 32, 128, 1, 2, false, c, 1); // Not optimized but works on any Ampere GPUs
-	SET_GEMM_KERNEL_MODULE((*handle)->gemm_module, cuComplex, tf32, with_ec   , col_major, row_major, 64, 64, 32, 32, 32, 32, 128, 1, 2, false, c, 2); // Not optimized but works on any Ampere GPUs
-	SET_GEMM_KERNEL_MODULE((*handle)->gemm_module, cuComplex, half, without_ec, col_major, row_major, 64, 64, 32, 32, 32, 32, 128, 1, 2, false, c, 0); // Not optimized but works on any Ampere GPUs
-	SET_GEMM_KERNEL_MODULE((*handle)->gemm_module, cuComplex, half, without_ec, col_major, row_major, 64, 64, 32, 32, 32, 32, 128, 1, 2, false, c, 1); // Not optimized but works on any Ampere GPUs
-	SET_GEMM_KERNEL_MODULE((*handle)->gemm_module, cuComplex, half, without_ec, col_major, row_major, 64, 64, 32, 32, 32, 32, 128, 1, 2, false, c, 2); // Not optimized but works on any Ampere GPUs
-	SET_GEMM_KERNEL_MODULE((*handle)->gemm_module, cuComplex, tf32, without_ec, col_major, row_major, 64, 64, 32, 32, 32, 32, 128, 1, 2, false, c, 0); // Not optimized but works on any Ampere GPUs
-	SET_GEMM_KERNEL_MODULE((*handle)->gemm_module, cuComplex, tf32, without_ec, col_major, row_major, 64, 64, 32, 32, 32, 32, 128, 1, 2, false, c, 1); // Not optimized but works on any Ampere GPUs
-	SET_GEMM_KERNEL_MODULE((*handle)->gemm_module, cuComplex, tf32, without_ec, col_major, row_major, 64, 64, 32, 32, 32, 32, 128, 1, 2, false, c, 2); // Not optimized but works on any Ampere GPUs
-	SET_GEMM_KERNEL_MODULE((*handle)->gemm_module, cuComplex, half, with_ec   , col_major, conjugate, 64, 64, 32, 32, 32, 32, 128, 1, 2, false, c, 0); // Not optimized but works on any Ampere GPUs
-	SET_GEMM_KERNEL_MODULE((*handle)->gemm_module, cuComplex, half, with_ec   , col_major, conjugate, 64, 64, 32, 32, 32, 32, 128, 1, 2, false, c, 1); // Not optimized but works on any Ampere GPUs
-	SET_GEMM_KERNEL_MODULE((*handle)->gemm_module, cuComplex, half, with_ec   , col_major, conjugate, 64, 64, 32, 32, 32, 32, 128, 1, 2, false, c, 2); // Not optimized but works on any Ampere GPUs
-	SET_GEMM_KERNEL_MODULE((*handle)->gemm_module, cuComplex, tf32, with_ec   , col_major, conjugate, 64, 64, 32, 32, 32, 32, 128, 1, 2, false, c, 0); // Not optimized but works on any Ampere GPUs
-	SET_GEMM_KERNEL_MODULE((*handle)->gemm_module, cuComplex, tf32, with_ec   , col_major, conjugate, 64, 64, 32, 32, 32, 32, 128, 1, 2, false, c, 1); // Not optimized but works on any Ampere GPUs
-	SET_GEMM_KERNEL_MODULE((*handle)->gemm_module, cuComplex, tf32, with_ec   , col_major, conjugate, 64, 64, 32, 32, 32, 32, 128, 1, 2, false, c, 2); // Not optimized but works on any Ampere GPUs
-	SET_GEMM_KERNEL_MODULE((*handle)->gemm_module, cuComplex, half, without_ec, col_major, conjugate, 64, 64, 32, 32, 32, 32, 128, 1, 2, false, c, 0); // Not optimized but works on any Ampere GPUs
-	SET_GEMM_KERNEL_MODULE((*handle)->gemm_module, cuComplex, half, without_ec, col_major, conjugate, 64, 64, 32, 32, 32, 32, 128, 1, 2, false, c, 1); // Not optimized but works on any Ampere GPUs
-	SET_GEMM_KERNEL_MODULE((*handle)->gemm_module, cuComplex, half, without_ec, col_major, conjugate, 64, 64, 32, 32, 32, 32, 128, 1, 2, false, c, 2); // Not optimized but works on any Ampere GPUs
-	SET_GEMM_KERNEL_MODULE((*handle)->gemm_module, cuComplex, tf32, without_ec, col_major, conjugate, 64, 64, 32, 32, 32, 32, 128, 1, 2, false, c, 0); // Not optimized but works on any Ampere GPUs
-	SET_GEMM_KERNEL_MODULE((*handle)->gemm_module, cuComplex, tf32, without_ec, col_major, conjugate, 64, 64, 32, 32, 32, 32, 128, 1, 2, false, c, 1); // Not optimized but works on any Ampere GPUs
-	SET_GEMM_KERNEL_MODULE((*handle)->gemm_module, cuComplex, tf32, without_ec, col_major, conjugate, 64, 64, 32, 32, 32, 32, 128, 1, 2, false, c, 2); // Not optimized but works on any Ampere GPUs
-	SET_GEMM_KERNEL_MODULE((*handle)->gemm_module, cuComplex, half, with_ec   , row_major, col_major, 64, 64, 32, 32, 32, 32, 128, 1, 2, false, c, 0); // Not optimized but works on any Ampere GPUs
-	SET_GEMM_KERNEL_MODULE((*handle)->gemm_module, cuComplex, half, with_ec   , row_major, col_major, 64, 64, 32, 32, 32, 32, 128, 1, 2, false, c, 1); // Not optimized but works on any Ampere GPUs
-	SET_GEMM_KERNEL_MODULE((*handle)->gemm_module, cuComplex, half, with_ec   , row_major, col_major, 64, 64, 32, 32, 32, 32, 128, 1, 2, false, c, 2); // Not optimized but works on any Ampere GPUs
-	SET_GEMM_KERNEL_MODULE((*handle)->gemm_module, cuComplex, tf32, with_ec   , row_major, col_major, 64, 64, 32, 32, 32, 32, 128, 1, 2, false, c, 0); // Not optimized but works on any Ampere GPUs
-	SET_GEMM_KERNEL_MODULE((*handle)->gemm_module, cuComplex, tf32, with_ec   , row_major, col_major, 64, 64, 32, 32, 32, 32, 128, 1, 2, false, c, 1); // Not optimized but works on any Ampere GPUs
-	SET_GEMM_KERNEL_MODULE((*handle)->gemm_module, cuComplex, tf32, with_ec   , row_major, col_major, 64, 64, 32, 32, 32, 32, 128, 1, 2, false, c, 2); // Not optimized but works on any Ampere GPUs
-	SET_GEMM_KERNEL_MODULE((*handle)->gemm_module, cuComplex, half, without_ec, row_major, col_major, 64, 64, 32, 32, 32, 32, 128, 1, 2, false, c, 0); // Not optimized but works on any Ampere GPUs
-	SET_GEMM_KERNEL_MODULE((*handle)->gemm_module, cuComplex, half, without_ec, row_major, col_major, 64, 64, 32, 32, 32, 32, 128, 1, 2, false, c, 1); // Not optimized but works on any Ampere GPUs
-	SET_GEMM_KERNEL_MODULE((*handle)->gemm_module, cuComplex, half, without_ec, row_major, col_major, 64, 64, 32, 32, 32, 32, 128, 1, 2, false, c, 2); // Not optimized but works on any Ampere GPUs
-	SET_GEMM_KERNEL_MODULE((*handle)->gemm_module, cuComplex, tf32, without_ec, row_major, col_major, 64, 64, 32, 32, 32, 32, 128, 1, 2, false, c, 0); // Not optimized but works on any Ampere GPUs
-	SET_GEMM_KERNEL_MODULE((*handle)->gemm_module, cuComplex, tf32, without_ec, row_major, col_major, 64, 64, 32, 32, 32, 32, 128, 1, 2, false, c, 1); // Not optimized but works on any Ampere GPUs
-	SET_GEMM_KERNEL_MODULE((*handle)->gemm_module, cuComplex, tf32, without_ec, row_major, col_major, 64, 64, 32, 32, 32, 32, 128, 1, 2, false, c, 2); // Not optimized but works on any Ampere GPUs
-	SET_GEMM_KERNEL_MODULE((*handle)->gemm_module, cuComplex, half, with_ec   , row_major, row_major, 64, 64, 32, 32, 32, 32, 128, 1, 2, false, c, 0); // Not optimized but works on any Ampere GPUs
-	SET_GEMM_KERNEL_MODULE((*handle)->gemm_module, cuComplex, half, with_ec   , row_major, row_major, 64, 64, 32, 32, 32, 32, 128, 1, 2, false, c, 1); // Not optimized but works on any Ampere GPUs
-	SET_GEMM_KERNEL_MODULE((*handle)->gemm_module, cuComplex, half, with_ec   , row_major, row_major, 64, 64, 32, 32, 32, 32, 128, 1, 2, false, c, 2); // Not optimized but works on any Ampere GPUs
-	SET_GEMM_KERNEL_MODULE((*handle)->gemm_module, cuComplex, tf32, with_ec   , row_major, row_major, 64, 64, 32, 32, 32, 32, 128, 1, 2, false, c, 0); // Not optimized but works on any Ampere GPUs
-	SET_GEMM_KERNEL_MODULE((*handle)->gemm_module, cuComplex, tf32, with_ec   , row_major, row_major, 64, 64, 32, 32, 32, 32, 128, 1, 2, false, c, 1); // Not optimized but works on any Ampere GPUs
-	SET_GEMM_KERNEL_MODULE((*handle)->gemm_module, cuComplex, tf32, with_ec   , row_major, row_major, 64, 64, 32, 32, 32, 32, 128, 1, 2, false, c, 2); // Not optimized but works on any Ampere GPUs
-	SET_GEMM_KERNEL_MODULE((*handle)->gemm_module, cuComplex, half, without_ec, row_major, row_major, 64, 64, 32, 32, 32, 32, 128, 1, 2, false, c, 0); // Not optimized but works on any Ampere GPUs
-	SET_GEMM_KERNEL_MODULE((*handle)->gemm_module, cuComplex, half, without_ec, row_major, row_major, 64, 64, 32, 32, 32, 32, 128, 1, 2, false, c, 1); // Not optimized but works on any Ampere GPUs
-	SET_GEMM_KERNEL_MODULE((*handle)->gemm_module, cuComplex, half, without_ec, row_major, row_major, 64, 64, 32, 32, 32, 32, 128, 1, 2, false, c, 2); // Not optimized but works on any Ampere GPUs
-	SET_GEMM_KERNEL_MODULE((*handle)->gemm_module, cuComplex, tf32, without_ec, row_major, row_major, 64, 64, 32, 32, 32, 32, 128, 1, 2, false, c, 0); // Not optimized but works on any Ampere GPUs
-	SET_GEMM_KERNEL_MODULE((*handle)->gemm_module, cuComplex, tf32, without_ec, row_major, row_major, 64, 64, 32, 32, 32, 32, 128, 1, 2, false, c, 1); // Not optimized but works on any Ampere GPUs
-	SET_GEMM_KERNEL_MODULE((*handle)->gemm_module, cuComplex, tf32, without_ec, row_major, row_major, 64, 64, 32, 32, 32, 32, 128, 1, 2, false, c, 2); // Not optimized but works on any Ampere GPUs
-	SET_GEMM_KERNEL_MODULE((*handle)->gemm_module, cuComplex, half, with_ec   , row_major, conjugate, 64, 64, 32, 32, 32, 32, 128, 1, 2, false, c, 0); // Not optimized but works on any Ampere GPUs
-	SET_GEMM_KERNEL_MODULE((*handle)->gemm_module, cuComplex, half, with_ec   , row_major, conjugate, 64, 64, 32, 32, 32, 32, 128, 1, 2, false, c, 1); // Not optimized but works on any Ampere GPUs
-	SET_GEMM_KERNEL_MODULE((*handle)->gemm_module, cuComplex, half, with_ec   , row_major, conjugate, 64, 64, 32, 32, 32, 32, 128, 1, 2, false, c, 2); // Not optimized but works on any Ampere GPUs
-	SET_GEMM_KERNEL_MODULE((*handle)->gemm_module, cuComplex, tf32, with_ec   , row_major, conjugate, 64, 64, 32, 32, 32, 32, 128, 1, 2, false, c, 0); // Not optimized but works on any Ampere GPUs
-	SET_GEMM_KERNEL_MODULE((*handle)->gemm_module, cuComplex, tf32, with_ec   , row_major, conjugate, 64, 64, 32, 32, 32, 32, 128, 1, 2, false, c, 1); // Not optimized but works on any Ampere GPUs
-	SET_GEMM_KERNEL_MODULE((*handle)->gemm_module, cuComplex, tf32, with_ec   , row_major, conjugate, 64, 64, 32, 32, 32, 32, 128, 1, 2, false, c, 2); // Not optimized but works on any Ampere GPUs
-	SET_GEMM_KERNEL_MODULE((*handle)->gemm_module, cuComplex, half, without_ec, row_major, conjugate, 64, 64, 32, 32, 32, 32, 128, 1, 2, false, c, 0); // Not optimized but works on any Ampere GPUs
-	SET_GEMM_KERNEL_MODULE((*handle)->gemm_module, cuComplex, half, without_ec, row_major, conjugate, 64, 64, 32, 32, 32, 32, 128, 1, 2, false, c, 1); // Not optimized but works on any Ampere GPUs
-	SET_GEMM_KERNEL_MODULE((*handle)->gemm_module, cuComplex, half, without_ec, row_major, conjugate, 64, 64, 32, 32, 32, 32, 128, 1, 2, false, c, 2); // Not optimized but works on any Ampere GPUs
-	SET_GEMM_KERNEL_MODULE((*handle)->gemm_module, cuComplex, tf32, without_ec, row_major, conjugate, 64, 64, 32, 32, 32, 32, 128, 1, 2, false, c, 0); // Not optimized but works on any Ampere GPUs
-	SET_GEMM_KERNEL_MODULE((*handle)->gemm_module, cuComplex, tf32, without_ec, row_major, conjugate, 64, 64, 32, 32, 32, 32, 128, 1, 2, false, c, 1); // Not optimized but works on any Ampere GPUs
-	SET_GEMM_KERNEL_MODULE((*handle)->gemm_module, cuComplex, tf32, without_ec, row_major, conjugate, 64, 64, 32, 32, 32, 32, 128, 1, 2, false, c, 2); // Not optimized but works on any Ampere GPUs
-	SET_GEMM_KERNEL_MODULE((*handle)->gemm_module, cuComplex, half, with_ec   , conjugate, col_major, 64, 64, 32, 32, 32, 32, 128, 1, 2, false, c, 0); // Not optimized but works on any Ampere GPUs
-	SET_GEMM_KERNEL_MODULE((*handle)->gemm_module, cuComplex, half, with_ec   , conjugate, col_major, 64, 64, 32, 32, 32, 32, 128, 1, 2, false, c, 1); // Not optimized but works on any Ampere GPUs
-	SET_GEMM_KERNEL_MODULE((*handle)->gemm_module, cuComplex, half, with_ec   , conjugate, col_major, 64, 64, 32, 32, 32, 32, 128, 1, 2, false, c, 2); // Not optimized but works on any Ampere GPUs
-	SET_GEMM_KERNEL_MODULE((*handle)->gemm_module, cuComplex, tf32, with_ec   , conjugate, col_major, 64, 64, 32, 32, 32, 32, 128, 1, 2, false, c, 0); // Not optimized but works on any Ampere GPUs
-	SET_GEMM_KERNEL_MODULE((*handle)->gemm_module, cuComplex, tf32, with_ec   , conjugate, col_major, 64, 64, 32, 32, 32, 32, 128, 1, 2, false, c, 1); // Not optimized but works on any Ampere GPUs
-	SET_GEMM_KERNEL_MODULE((*handle)->gemm_module, cuComplex, tf32, with_ec   , conjugate, col_major, 64, 64, 32, 32, 32, 32, 128, 1, 2, false, c, 2); // Not optimized but works on any Ampere GPUs
-	SET_GEMM_KERNEL_MODULE((*handle)->gemm_module, cuComplex, half, without_ec, conjugate, col_major, 64, 64, 32, 32, 32, 32, 128, 1, 2, false, c, 0); // Not optimized but works on any Ampere GPUs
-	SET_GEMM_KERNEL_MODULE((*handle)->gemm_module, cuComplex, half, without_ec, conjugate, col_major, 64, 64, 32, 32, 32, 32, 128, 1, 2, false, c, 1); // Not optimized but works on any Ampere GPUs
-	SET_GEMM_KERNEL_MODULE((*handle)->gemm_module, cuComplex, half, without_ec, conjugate, col_major, 64, 64, 32, 32, 32, 32, 128, 1, 2, false, c, 2); // Not optimized but works on any Ampere GPUs
-	SET_GEMM_KERNEL_MODULE((*handle)->gemm_module, cuComplex, tf32, without_ec, conjugate, col_major, 64, 64, 32, 32, 32, 32, 128, 1, 2, false, c, 0); // Not optimized but works on any Ampere GPUs
-	SET_GEMM_KERNEL_MODULE((*handle)->gemm_module, cuComplex, tf32, without_ec, conjugate, col_major, 64, 64, 32, 32, 32, 32, 128, 1, 2, false, c, 1); // Not optimized but works on any Ampere GPUs
-	SET_GEMM_KERNEL_MODULE((*handle)->gemm_module, cuComplex, tf32, without_ec, conjugate, col_major, 64, 64, 32, 32, 32, 32, 128, 1, 2, false, c, 2); // Not optimized but works on any Ampere GPUs
-	SET_GEMM_KERNEL_MODULE((*handle)->gemm_module, cuComplex, half, with_ec   , conjugate, row_major, 64, 64, 32, 32, 32, 32, 128, 1, 2, false, c, 0); // Not optimized but works on any Ampere GPUs
-	SET_GEMM_KERNEL_MODULE((*handle)->gemm_module, cuComplex, half, with_ec   , conjugate, row_major, 64, 64, 32, 32, 32, 32, 128, 1, 2, false, c, 1); // Not optimized but works on any Ampere GPUs
-	SET_GEMM_KERNEL_MODULE((*handle)->gemm_module, cuComplex, half, with_ec   , conjugate, row_major, 64, 64, 32, 32, 32, 32, 128, 1, 2, false, c, 2); // Not optimized but works on any Ampere GPUs
-	SET_GEMM_KERNEL_MODULE((*handle)->gemm_module, cuComplex, tf32, with_ec   , conjugate, row_major, 64, 64, 32, 32, 32, 32, 128, 1, 2, false, c, 0); // Not optimized but works on any Ampere GPUs
-	SET_GEMM_KERNEL_MODULE((*handle)->gemm_module, cuComplex, tf32, with_ec   , conjugate, row_major, 64, 64, 32, 32, 32, 32, 128, 1, 2, false, c, 1); // Not optimized but works on any Ampere GPUs
-	SET_GEMM_KERNEL_MODULE((*handle)->gemm_module, cuComplex, tf32, with_ec   , conjugate, row_major, 64, 64, 32, 32, 32, 32, 128, 1, 2, false, c, 2); // Not optimized but works on any Ampere GPUs
-	SET_GEMM_KERNEL_MODULE((*handle)->gemm_module, cuComplex, half, without_ec, conjugate, row_major, 64, 64, 32, 32, 32, 32, 128, 1, 2, false, c, 0); // Not optimized but works on any Ampere GPUs
-	SET_GEMM_KERNEL_MODULE((*handle)->gemm_module, cuComplex, half, without_ec, conjugate, row_major, 64, 64, 32, 32, 32, 32, 128, 1, 2, false, c, 1); // Not optimized but works on any Ampere GPUs
-	SET_GEMM_KERNEL_MODULE((*handle)->gemm_module, cuComplex, half, without_ec, conjugate, row_major, 64, 64, 32, 32, 32, 32, 128, 1, 2, false, c, 2); // Not optimized but works on any Ampere GPUs
-	SET_GEMM_KERNEL_MODULE((*handle)->gemm_module, cuComplex, tf32, without_ec, conjugate, row_major, 64, 64, 32, 32, 32, 32, 128, 1, 2, false, c, 0); // Not optimized but works on any Ampere GPUs
-	SET_GEMM_KERNEL_MODULE((*handle)->gemm_module, cuComplex, tf32, without_ec, conjugate, row_major, 64, 64, 32, 32, 32, 32, 128, 1, 2, false, c, 1); // Not optimized but works on any Ampere GPUs
-	SET_GEMM_KERNEL_MODULE((*handle)->gemm_module, cuComplex, tf32, without_ec, conjugate, row_major, 64, 64, 32, 32, 32, 32, 128, 1, 2, false, c, 2); // Not optimized but works on any Ampere GPUs
-	SET_GEMM_KERNEL_MODULE((*handle)->gemm_module, cuComplex, half, with_ec   , conjugate, conjugate, 64, 64, 32, 32, 32, 32, 128, 1, 2, false, c, 0); // Not optimized but works on any Ampere GPUs
-	SET_GEMM_KERNEL_MODULE((*handle)->gemm_module, cuComplex, half, with_ec   , conjugate, conjugate, 64, 64, 32, 32, 32, 32, 128, 1, 2, false, c, 1); // Not optimized but works on any Ampere GPUs
-	SET_GEMM_KERNEL_MODULE((*handle)->gemm_module, cuComplex, half, with_ec   , conjugate, conjugate, 64, 64, 32, 32, 32, 32, 128, 1, 2, false, c, 2); // Not optimized but works on any Ampere GPUs
-	SET_GEMM_KERNEL_MODULE((*handle)->gemm_module, cuComplex, tf32, with_ec   , conjugate, conjugate, 64, 64, 32, 32, 32, 32, 128, 1, 2, false, c, 0); // Not optimized but works on any Ampere GPUs
-	SET_GEMM_KERNEL_MODULE((*handle)->gemm_module, cuComplex, tf32, with_ec   , conjugate, conjugate, 64, 64, 32, 32, 32, 32, 128, 1, 2, false, c, 1); // Not optimized but works on any Ampere GPUs
-	SET_GEMM_KERNEL_MODULE((*handle)->gemm_module, cuComplex, tf32, with_ec   , conjugate, conjugate, 64, 64, 32, 32, 32, 32, 128, 1, 2, false, c, 2); // Not optimized but works on any Ampere GPUs
-	SET_GEMM_KERNEL_MODULE((*handle)->gemm_module, cuComplex, half, without_ec, conjugate, conjugate, 64, 64, 32, 32, 32, 32, 128, 1, 2, false, c, 0); // Not optimized but works on any Ampere GPUs
-	SET_GEMM_KERNEL_MODULE((*handle)->gemm_module, cuComplex, half, without_ec, conjugate, conjugate, 64, 64, 32, 32, 32, 32, 128, 1, 2, false, c, 1); // Not optimized but works on any Ampere GPUs
-	SET_GEMM_KERNEL_MODULE((*handle)->gemm_module, cuComplex, half, without_ec, conjugate, conjugate, 64, 64, 32, 32, 32, 32, 128, 1, 2, false, c, 2); // Not optimized but works on any Ampere GPUs
-	SET_GEMM_KERNEL_MODULE((*handle)->gemm_module, cuComplex, tf32, without_ec, conjugate, conjugate, 64, 64, 32, 32, 32, 32, 128, 1, 2, false, c, 0); // Not optimized but works on any Ampere GPUs
-	SET_GEMM_KERNEL_MODULE((*handle)->gemm_module, cuComplex, tf32, without_ec, conjugate, conjugate, 64, 64, 32, 32, 32, 32, 128, 1, 2, false, c, 1); // Not optimized but works on any Ampere GPUs
-	SET_GEMM_KERNEL_MODULE((*handle)->gemm_module, cuComplex, tf32, without_ec, conjugate, conjugate, 64, 64, 32, 32, 32, 32, 128, 1, 2, false, c, 2); // Not optimized but works on any Ampere GPUs
-#endif
-#ifdef COMPILE_SGEMM_ATOMIC_KERNEL
-	SET_GEMM_ATOMIC_KERNEL_MODULE((*handle)->gemm_atomic_module, float    , half, with_ec   , col_major, col_major, 64, 64, 32, 64, 32, 32, 32, 128, 1, 2, false, s); // Not optimized but works on any Ampere GPUs
-	SET_GEMM_ATOMIC_KERNEL_MODULE((*handle)->gemm_atomic_module, float    , tf32, with_ec   , col_major, col_major, 64, 64, 32, 64, 32, 32, 32, 128, 1, 2, false, s); // Not optimized but works on any Ampere GPUs
-	SET_GEMM_ATOMIC_KERNEL_MODULE((*handle)->gemm_atomic_module, float    , half, without_ec, col_major, col_major, 64, 64, 32, 64, 32, 32, 32, 128, 1, 2, false, s); // Not optimized but works on any Ampere GPUs
-	SET_GEMM_ATOMIC_KERNEL_MODULE((*handle)->gemm_atomic_module, float    , tf32, without_ec, col_major, col_major, 64, 64, 32, 64, 32, 32, 32, 128, 1, 2, false, s); // Not optimized but works on any Ampere GPUs
-	SET_GEMM_ATOMIC_KERNEL_MODULE((*handle)->gemm_atomic_module, float    , half, with_ec   , col_major, row_major, 64, 64, 32, 64, 32, 32, 32, 128, 1, 2, false, s); // Not optimized but works on any Ampere GPUs
-	SET_GEMM_ATOMIC_KERNEL_MODULE((*handle)->gemm_atomic_module, float    , tf32, with_ec   , col_major, row_major, 64, 64, 32, 64, 32, 32, 32, 128, 1, 2, false, s); // Not optimized but works on any Ampere GPUs
-	SET_GEMM_ATOMIC_KERNEL_MODULE((*handle)->gemm_atomic_module, float    , half, without_ec, col_major, row_major, 64, 64, 32, 64, 32, 32, 32, 128, 1, 2, false, s); // Not optimized but works on any Ampere GPUs
-	SET_GEMM_ATOMIC_KERNEL_MODULE((*handle)->gemm_atomic_module, float    , tf32, without_ec, col_major, row_major, 64, 64, 32, 64, 32, 32, 32, 128, 1, 2, false, s); // Not optimized but works on any Ampere GPUs
-	SET_GEMM_ATOMIC_KERNEL_MODULE((*handle)->gemm_atomic_module, float    , half, with_ec   , row_major, col_major, 64, 64, 32, 64, 32, 32, 32, 128, 1, 2, false, s); // Not optimized but works on any Ampere GPUs
-	SET_GEMM_ATOMIC_KERNEL_MODULE((*handle)->gemm_atomic_module, float    , tf32, with_ec   , row_major, col_major, 64, 64, 32, 64, 32, 32, 32, 128, 1, 2, false, s); // Not optimized but works on any Ampere GPUs
-	SET_GEMM_ATOMIC_KERNEL_MODULE((*handle)->gemm_atomic_module, float    , half, without_ec, row_major, col_major, 64, 64, 32, 64, 32, 32, 32, 128, 1, 2, false, s); // Not optimized but works on any Ampere GPUs
-	SET_GEMM_ATOMIC_KERNEL_MODULE((*handle)->gemm_atomic_module, float    , tf32, without_ec, row_major, col_major, 64, 64, 32, 64, 32, 32, 32, 128, 1, 2, false, s); // Not optimized but works on any Ampere GPUs
-	SET_GEMM_ATOMIC_KERNEL_MODULE((*handle)->gemm_atomic_module, float    , half, with_ec   , row_major, row_major, 64, 64, 32, 64, 32, 32, 32, 128, 1, 2, false, s); // Not optimized but works on any Ampere GPUs
-	SET_GEMM_ATOMIC_KERNEL_MODULE((*handle)->gemm_atomic_module, float    , tf32, with_ec   , row_major, row_major, 64, 64, 32, 64, 32, 32, 32, 128, 1, 2, false, s); // Not optimized but works on any Ampere GPUs
-	SET_GEMM_ATOMIC_KERNEL_MODULE((*handle)->gemm_atomic_module, float    , half, without_ec, row_major, row_major, 64, 64, 32, 64, 32, 32, 32, 128, 1, 2, false, s); // Not optimized but works on any Ampere GPUs
-	SET_GEMM_ATOMIC_KERNEL_MODULE((*handle)->gemm_atomic_module, float    , tf32, without_ec, row_major, row_major, 64, 64, 32, 64, 32, 32, 32, 128, 1, 2, false, s); // Not optimized but works on any Ampere GPUs
-#endif
-#ifdef COMPILE_CGEMM_ATOMIC_KERNEL
-	SET_GEMM_ATOMIC_KERNEL_MODULE((*handle)->gemm_atomic_module, cuComplex, half, with_ec   , col_major, col_major, 64, 64, 32, 64, 32, 32, 32, 128, 1, 2, false, c); // Not optimized but works on any Ampere GPUs
-	SET_GEMM_ATOMIC_KERNEL_MODULE((*handle)->gemm_atomic_module, cuComplex, tf32, with_ec   , col_major, col_major, 64, 64, 32, 64, 32, 32, 32, 128, 1, 2, false, c); // Not optimized but works on any Ampere GPUs
-	SET_GEMM_ATOMIC_KERNEL_MODULE((*handle)->gemm_atomic_module, cuComplex, half, without_ec, col_major, col_major, 64, 64, 32, 64, 32, 32, 32, 128, 1, 2, false, c); // Not optimized but works on any Ampere GPUs
-	SET_GEMM_ATOMIC_KERNEL_MODULE((*handle)->gemm_atomic_module, cuComplex, tf32, without_ec, col_major, col_major, 64, 64, 32, 64, 32, 32, 32, 128, 1, 2, false, c); // Not optimized but works on any Ampere GPUs
-	SET_GEMM_ATOMIC_KERNEL_MODULE((*handle)->gemm_atomic_module, cuComplex, half, with_ec   , col_major, row_major, 64, 64, 32, 64, 32, 32, 32, 128, 1, 2, false, c); // Not optimized but works on any Ampere GPUs
-	SET_GEMM_ATOMIC_KERNEL_MODULE((*handle)->gemm_atomic_module, cuComplex, tf32, with_ec   , col_major, row_major, 64, 64, 32, 64, 32, 32, 32, 128, 1, 2, false, c); // Not optimized but works on any Ampere GPUs
-	SET_GEMM_ATOMIC_KERNEL_MODULE((*handle)->gemm_atomic_module, cuComplex, half, without_ec, col_major, row_major, 64, 64, 32, 64, 32, 32, 32, 128, 1, 2, false, c); // Not optimized but works on any Ampere GPUs
-	SET_GEMM_ATOMIC_KERNEL_MODULE((*handle)->gemm_atomic_module, cuComplex, tf32, without_ec, col_major, row_major, 64, 64, 32, 64, 32, 32, 32, 128, 1, 2, false, c); // Not optimized but works on any Ampere GPUs
-	SET_GEMM_ATOMIC_KERNEL_MODULE((*handle)->gemm_atomic_module, cuComplex, half, with_ec   , col_major, conjugate, 64, 64, 32, 64, 32, 32, 32, 128, 1, 2, false, c); // Not optimized but works on any Ampere GPUs
-	SET_GEMM_ATOMIC_KERNEL_MODULE((*handle)->gemm_atomic_module, cuComplex, tf32, with_ec   , col_major, conjugate, 64, 64, 32, 64, 32, 32, 32, 128, 1, 2, false, c); // Not optimized but works on any Ampere GPUs
-	SET_GEMM_ATOMIC_KERNEL_MODULE((*handle)->gemm_atomic_module, cuComplex, half, without_ec, col_major, conjugate, 64, 64, 32, 64, 32, 32, 32, 128, 1, 2, false, c); // Not optimized but works on any Ampere GPUs
-	SET_GEMM_ATOMIC_KERNEL_MODULE((*handle)->gemm_atomic_module, cuComplex, tf32, without_ec, col_major, conjugate, 64, 64, 32, 64, 32, 32, 32, 128, 1, 2, false, c); // Not optimized but works on any Ampere GPUs
-	SET_GEMM_ATOMIC_KERNEL_MODULE((*handle)->gemm_atomic_module, cuComplex, half, with_ec   , row_major, col_major, 64, 64, 32, 64, 32, 32, 32, 128, 1, 2, false, c); // Not optimized but works on any Ampere GPUs
-	SET_GEMM_ATOMIC_KERNEL_MODULE((*handle)->gemm_atomic_module, cuComplex, tf32, with_ec   , row_major, col_major, 64, 64, 32, 64, 32, 32, 32, 128, 1, 2, false, c); // Not optimized but works on any Ampere GPUs
-	SET_GEMM_ATOMIC_KERNEL_MODULE((*handle)->gemm_atomic_module, cuComplex, half, without_ec, row_major, col_major, 64, 64, 32, 64, 32, 32, 32, 128, 1, 2, false, c); // Not optimized but works on any Ampere GPUs
-	SET_GEMM_ATOMIC_KERNEL_MODULE((*handle)->gemm_atomic_module, cuComplex, tf32, without_ec, row_major, col_major, 64, 64, 32, 64, 32, 32, 32, 128, 1, 2, false, c); // Not optimized but works on any Ampere GPUs
-	SET_GEMM_ATOMIC_KERNEL_MODULE((*handle)->gemm_atomic_module, cuComplex, half, with_ec   , row_major, row_major, 64, 64, 32, 64, 32, 32, 32, 128, 1, 2, false, c); // Not optimized but works on any Ampere GPUs
-	SET_GEMM_ATOMIC_KERNEL_MODULE((*handle)->gemm_atomic_module, cuComplex, tf32, with_ec   , row_major, row_major, 64, 64, 32, 64, 32, 32, 32, 128, 1, 2, false, c); // Not optimized but works on any Ampere GPUs
-	SET_GEMM_ATOMIC_KERNEL_MODULE((*handle)->gemm_atomic_module, cuComplex, half, without_ec, row_major, row_major, 64, 64, 32, 64, 32, 32, 32, 128, 1, 2, false, c); // Not optimized but works on any Ampere GPUs
-	SET_GEMM_ATOMIC_KERNEL_MODULE((*handle)->gemm_atomic_module, cuComplex, tf32, without_ec, row_major, row_major, 64, 64, 32, 64, 32, 32, 32, 128, 1, 2, false, c); // Not optimized but works on any Ampere GPUs
-	SET_GEMM_ATOMIC_KERNEL_MODULE((*handle)->gemm_atomic_module, cuComplex, half, with_ec   , row_major, conjugate, 64, 64, 32, 64, 32, 32, 32, 128, 1, 2, false, c); // Not optimized but works on any Ampere GPUs
-	SET_GEMM_ATOMIC_KERNEL_MODULE((*handle)->gemm_atomic_module, cuComplex, tf32, with_ec   , row_major, conjugate, 64, 64, 32, 64, 32, 32, 32, 128, 1, 2, false, c); // Not optimized but works on any Ampere GPUs
-	SET_GEMM_ATOMIC_KERNEL_MODULE((*handle)->gemm_atomic_module, cuComplex, half, without_ec, row_major, conjugate, 64, 64, 32, 64, 32, 32, 32, 128, 1, 2, false, c); // Not optimized but works on any Ampere GPUs
-	SET_GEMM_ATOMIC_KERNEL_MODULE((*handle)->gemm_atomic_module, cuComplex, tf32, without_ec, row_major, conjugate, 64, 64, 32, 64, 32, 32, 32, 128, 1, 2, false, c); // Not optimized but works on any Ampere GPUs
-	SET_GEMM_ATOMIC_KERNEL_MODULE((*handle)->gemm_atomic_module, cuComplex, half, with_ec   , conjugate, col_major, 64, 64, 32, 64, 32, 32, 32, 128, 1, 2, false, c); // Not optimized but works on any Ampere GPUs
-	SET_GEMM_ATOMIC_KERNEL_MODULE((*handle)->gemm_atomic_module, cuComplex, tf32, with_ec   , conjugate, col_major, 64, 64, 32, 64, 32, 32, 32, 128, 1, 2, false, c); // Not optimized but works on any Ampere GPUs
-	SET_GEMM_ATOMIC_KERNEL_MODULE((*handle)->gemm_atomic_module, cuComplex, half, without_ec, conjugate, col_major, 64, 64, 32, 64, 32, 32, 32, 128, 1, 2, false, c); // Not optimized but works on any Ampere GPUs
-	SET_GEMM_ATOMIC_KERNEL_MODULE((*handle)->gemm_atomic_module, cuComplex, tf32, without_ec, conjugate, col_major, 64, 64, 32, 64, 32, 32, 32, 128, 1, 2, false, c); // Not optimized but works on any Ampere GPUs
-	SET_GEMM_ATOMIC_KERNEL_MODULE((*handle)->gemm_atomic_module, cuComplex, half, with_ec   , conjugate, row_major, 64, 64, 32, 64, 32, 32, 32, 128, 1, 2, false, c); // Not optimized but works on any Ampere GPUs
-	SET_GEMM_ATOMIC_KERNEL_MODULE((*handle)->gemm_atomic_module, cuComplex, tf32, with_ec   , conjugate, row_major, 64, 64, 32, 64, 32, 32, 32, 128, 1, 2, false, c); // Not optimized but works on any Ampere GPUs
-	SET_GEMM_ATOMIC_KERNEL_MODULE((*handle)->gemm_atomic_module, cuComplex, half, without_ec, conjugate, row_major, 64, 64, 32, 64, 32, 32, 32, 128, 1, 2, false, c); // Not optimized but works on any Ampere GPUs
-	SET_GEMM_ATOMIC_KERNEL_MODULE((*handle)->gemm_atomic_module, cuComplex, tf32, without_ec, conjugate, row_major, 64, 64, 32, 64, 32, 32, 32, 128, 1, 2, false, c); // Not optimized but works on any Ampere GPUs
-	SET_GEMM_ATOMIC_KERNEL_MODULE((*handle)->gemm_atomic_module, cuComplex, half, with_ec   , conjugate, conjugate, 64, 64, 32, 64, 32, 32, 32, 128, 1, 2, false, c); // Not optimized but works on any Ampere GPUs
-	SET_GEMM_ATOMIC_KERNEL_MODULE((*handle)->gemm_atomic_module, cuComplex, tf32, with_ec   , conjugate, conjugate, 64, 64, 32, 64, 32, 32, 32, 128, 1, 2, false, c); // Not optimized but works on any Ampere GPUs
-	SET_GEMM_ATOMIC_KERNEL_MODULE((*handle)->gemm_atomic_module, cuComplex, half, without_ec, conjugate, conjugate, 64, 64, 32, 64, 32, 32, 32, 128, 1, 2, false, c); // Not optimized but works on any Ampere GPUs
-	SET_GEMM_ATOMIC_KERNEL_MODULE((*handle)->gemm_atomic_module, cuComplex, tf32, without_ec, conjugate, conjugate, 64, 64, 32, 64, 32, 32, 32, 128, 1, 2, false, c); // Not optimized but works on any Ampere GPUs
-#endif
-
-#ifdef COMPILE_SGEMM_STRIDEDBATCH_KERNEL
-	SET_GEMM_STRIDEDBATCH_KERNEL_MODULE((*handle)->gemm_stridedBatch_module, float    , half, with_ec   , col_major, col_major, 64, 64, 32, 32, 32, 16, 128, 2, 2, false, s, 0); // Not optimized but works on any Ampere GPUs
-	SET_GEMM_STRIDEDBATCH_KERNEL_MODULE((*handle)->gemm_stridedBatch_module, float    , half, with_ec   , col_major, col_major, 64, 64, 32, 32, 32, 16, 128, 2, 2, false, s, 1); // Not optimized but works on any Ampere GPUs
-	SET_GEMM_STRIDEDBATCH_KERNEL_MODULE((*handle)->gemm_stridedBatch_module, float    , half, with_ec   , col_major, col_major, 64, 64, 32, 32, 32, 16, 128, 2, 2, false, s, 2); // Not optimized but works on any Ampere GPUs
-	SET_GEMM_STRIDEDBATCH_KERNEL_MODULE((*handle)->gemm_stridedBatch_module, float    , tf32, with_ec   , col_major, col_major, 64, 64, 32, 32, 32, 16, 128, 2, 2, false, s, 0); // Not optimized but works on any Ampere GPUs
-	SET_GEMM_STRIDEDBATCH_KERNEL_MODULE((*handle)->gemm_stridedBatch_module, float    , tf32, with_ec   , col_major, col_major, 64, 64, 32, 32, 32, 16, 128, 2, 2, false, s, 1); // Not optimized but works on any Ampere GPUs
-	SET_GEMM_STRIDEDBATCH_KERNEL_MODULE((*handle)->gemm_stridedBatch_module, float    , tf32, with_ec   , col_major, col_major, 64, 64, 32, 32, 32, 16, 128, 2, 2, false, s, 2); // Not optimized but works on any Ampere GPUs
-	SET_GEMM_STRIDEDBATCH_KERNEL_MODULE((*handle)->gemm_stridedBatch_module, float    , half, without_ec, col_major, col_major, 64, 64, 32, 32, 32, 16, 128, 2, 2, false, s, 0); // Not optimized but works on any Ampere GPUs
-	SET_GEMM_STRIDEDBATCH_KERNEL_MODULE((*handle)->gemm_stridedBatch_module, float    , half, without_ec, col_major, col_major, 64, 64, 32, 32, 32, 16, 128, 2, 2, false, s, 1); // Not optimized but works on any Ampere GPUs
-	SET_GEMM_STRIDEDBATCH_KERNEL_MODULE((*handle)->gemm_stridedBatch_module, float    , half, without_ec, col_major, col_major, 64, 64, 32, 32, 32, 16, 128, 2, 2, false, s, 2); // Not optimized but works on any Ampere GPUs
-	SET_GEMM_STRIDEDBATCH_KERNEL_MODULE((*handle)->gemm_stridedBatch_module, float    , tf32, without_ec, col_major, col_major, 64, 64, 32, 32, 32, 16, 128, 2, 2, false, s, 0); // Not optimized but works on any Ampere GPUs
-	SET_GEMM_STRIDEDBATCH_KERNEL_MODULE((*handle)->gemm_stridedBatch_module, float    , tf32, without_ec, col_major, col_major, 64, 64, 32, 32, 32, 16, 128, 2, 2, false, s, 1); // Not optimized but works on any Ampere GPUs
-	SET_GEMM_STRIDEDBATCH_KERNEL_MODULE((*handle)->gemm_stridedBatch_module, float    , tf32, without_ec, col_major, col_major, 64, 64, 32, 32, 32, 16, 128, 2, 2, false, s, 2); // Not optimized but works on any Ampere GPUs
-	SET_GEMM_STRIDEDBATCH_KERNEL_MODULE((*handle)->gemm_stridedBatch_module, float    , half, with_ec   , col_major, row_major, 64, 64, 32, 32, 32, 16, 128, 2, 2, false, s, 0); // Not optimized but works on any Ampere GPUs
-	SET_GEMM_STRIDEDBATCH_KERNEL_MODULE((*handle)->gemm_stridedBatch_module, float    , half, with_ec   , col_major, row_major, 64, 64, 32, 32, 32, 16, 128, 2, 2, false, s, 1); // Not optimized but works on any Ampere GPUs
-	SET_GEMM_STRIDEDBATCH_KERNEL_MODULE((*handle)->gemm_stridedBatch_module, float    , half, with_ec   , col_major, row_major, 64, 64, 32, 32, 32, 16, 128, 2, 2, false, s, 2); // Not optimized but works on any Ampere GPUs
-	SET_GEMM_STRIDEDBATCH_KERNEL_MODULE((*handle)->gemm_stridedBatch_module, float    , tf32, with_ec   , col_major, row_major, 64, 64, 32, 32, 32, 16, 128, 2, 2, false, s, 0); // Not optimized but works on any Ampere GPUs
-	SET_GEMM_STRIDEDBATCH_KERNEL_MODULE((*handle)->gemm_stridedBatch_module, float    , tf32, with_ec   , col_major, row_major, 64, 64, 32, 32, 32, 16, 128, 2, 2, false, s, 1); // Not optimized but works on any Ampere GPUs
-	SET_GEMM_STRIDEDBATCH_KERNEL_MODULE((*handle)->gemm_stridedBatch_module, float    , tf32, with_ec   , col_major, row_major, 64, 64, 32, 32, 32, 16, 128, 2, 2, false, s, 2); // Not optimized but works on any Ampere GPUs
-	SET_GEMM_STRIDEDBATCH_KERNEL_MODULE((*handle)->gemm_stridedBatch_module, float    , half, without_ec, col_major, row_major, 64, 64, 32, 32, 32, 16, 128, 2, 2, false, s, 0); // Not optimized but works on any Ampere GPUs
-	SET_GEMM_STRIDEDBATCH_KERNEL_MODULE((*handle)->gemm_stridedBatch_module, float    , half, without_ec, col_major, row_major, 64, 64, 32, 32, 32, 16, 128, 2, 2, false, s, 1); // Not optimized but works on any Ampere GPUs
-	SET_GEMM_STRIDEDBATCH_KERNEL_MODULE((*handle)->gemm_stridedBatch_module, float    , half, without_ec, col_major, row_major, 64, 64, 32, 32, 32, 16, 128, 2, 2, false, s, 2); // Not optimized but works on any Ampere GPUs
-	SET_GEMM_STRIDEDBATCH_KERNEL_MODULE((*handle)->gemm_stridedBatch_module, float    , tf32, without_ec, col_major, row_major, 64, 64, 32, 32, 32, 16, 128, 2, 2, false, s, 0); // Not optimized but works on any Ampere GPUs
-	SET_GEMM_STRIDEDBATCH_KERNEL_MODULE((*handle)->gemm_stridedBatch_module, float    , tf32, without_ec, col_major, row_major, 64, 64, 32, 32, 32, 16, 128, 2, 2, false, s, 1); // Not optimized but works on any Ampere GPUs
-	SET_GEMM_STRIDEDBATCH_KERNEL_MODULE((*handle)->gemm_stridedBatch_module, float    , tf32, without_ec, col_major, row_major, 64, 64, 32, 32, 32, 16, 128, 2, 2, false, s, 2); // Not optimized but works on any Ampere GPUs
-	SET_GEMM_STRIDEDBATCH_KERNEL_MODULE((*handle)->gemm_stridedBatch_module, float    , half, with_ec   , row_major, col_major, 64, 64, 32, 32, 32, 16, 128, 2, 2, false, s, 0); // Not optimized but works on any Ampere GPUs
-	SET_GEMM_STRIDEDBATCH_KERNEL_MODULE((*handle)->gemm_stridedBatch_module, float    , half, with_ec   , row_major, col_major, 64, 64, 32, 32, 32, 16, 128, 2, 2, false, s, 1); // Not optimized but works on any Ampere GPUs
-	SET_GEMM_STRIDEDBATCH_KERNEL_MODULE((*handle)->gemm_stridedBatch_module, float    , half, with_ec   , row_major, col_major, 64, 64, 32, 32, 32, 16, 128, 2, 2, false, s, 2); // Not optimized but works on any Ampere GPUs
-	SET_GEMM_STRIDEDBATCH_KERNEL_MODULE((*handle)->gemm_stridedBatch_module, float    , tf32, with_ec   , row_major, col_major, 64, 64, 32, 32, 32, 16, 128, 2, 2, false, s, 0); // Not optimized but works on any Ampere GPUs
-	SET_GEMM_STRIDEDBATCH_KERNEL_MODULE((*handle)->gemm_stridedBatch_module, float    , tf32, with_ec   , row_major, col_major, 64, 64, 32, 32, 32, 16, 128, 2, 2, false, s, 1); // Not optimized but works on any Ampere GPUs
-	SET_GEMM_STRIDEDBATCH_KERNEL_MODULE((*handle)->gemm_stridedBatch_module, float    , tf32, with_ec   , row_major, col_major, 64, 64, 32, 32, 32, 16, 128, 2, 2, false, s, 2); // Not optimized but works on any Ampere GPUs
-	SET_GEMM_STRIDEDBATCH_KERNEL_MODULE((*handle)->gemm_stridedBatch_module, float    , half, without_ec, row_major, col_major, 64, 64, 32, 32, 32, 16, 128, 2, 2, false, s, 0); // Not optimized but works on any Ampere GPUs
-	SET_GEMM_STRIDEDBATCH_KERNEL_MODULE((*handle)->gemm_stridedBatch_module, float    , half, without_ec, row_major, col_major, 64, 64, 32, 32, 32, 16, 128, 2, 2, false, s, 1); // Not optimized but works on any Ampere GPUs
-	SET_GEMM_STRIDEDBATCH_KERNEL_MODULE((*handle)->gemm_stridedBatch_module, float    , half, without_ec, row_major, col_major, 64, 64, 32, 32, 32, 16, 128, 2, 2, false, s, 2); // Not optimized but works on any Ampere GPUs
-	SET_GEMM_STRIDEDBATCH_KERNEL_MODULE((*handle)->gemm_stridedBatch_module, float    , tf32, without_ec, row_major, col_major, 64, 64, 32, 32, 32, 16, 128, 2, 2, false, s, 0); // Not optimized but works on any Ampere GPUs
-	SET_GEMM_STRIDEDBATCH_KERNEL_MODULE((*handle)->gemm_stridedBatch_module, float    , tf32, without_ec, row_major, col_major, 64, 64, 32, 32, 32, 16, 128, 2, 2, false, s, 1); // Not optimized but works on any Ampere GPUs
-	SET_GEMM_STRIDEDBATCH_KERNEL_MODULE((*handle)->gemm_stridedBatch_module, float    , tf32, without_ec, row_major, col_major, 64, 64, 32, 32, 32, 16, 128, 2, 2, false, s, 2); // Not optimized but works on any Ampere GPUs
-	SET_GEMM_STRIDEDBATCH_KERNEL_MODULE((*handle)->gemm_stridedBatch_module, float    , half, with_ec   , row_major, row_major, 64, 64, 32, 32, 32, 16, 128, 2, 2, false, s, 0); // Not optimized but works on any Ampere GPUs
-	SET_GEMM_STRIDEDBATCH_KERNEL_MODULE((*handle)->gemm_stridedBatch_module, float    , half, with_ec   , row_major, row_major, 64, 64, 32, 32, 32, 16, 128, 2, 2, false, s, 1); // Not optimized but works on any Ampere GPUs
-	SET_GEMM_STRIDEDBATCH_KERNEL_MODULE((*handle)->gemm_stridedBatch_module, float    , half, with_ec   , row_major, row_major, 64, 64, 32, 32, 32, 16, 128, 2, 2, false, s, 2); // Not optimized but works on any Ampere GPUs
-	SET_GEMM_STRIDEDBATCH_KERNEL_MODULE((*handle)->gemm_stridedBatch_module, float    , tf32, with_ec   , row_major, row_major, 64, 64, 32, 32, 32, 16, 128, 2, 2, false, s, 0); // Not optimized but works on any Ampere GPUs
-	SET_GEMM_STRIDEDBATCH_KERNEL_MODULE((*handle)->gemm_stridedBatch_module, float    , tf32, with_ec   , row_major, row_major, 64, 64, 32, 32, 32, 16, 128, 2, 2, false, s, 1); // Not optimized but works on any Ampere GPUs
-	SET_GEMM_STRIDEDBATCH_KERNEL_MODULE((*handle)->gemm_stridedBatch_module, float    , tf32, with_ec   , row_major, row_major, 64, 64, 32, 32, 32, 16, 128, 2, 2, false, s, 2); // Not optimized but works on any Ampere GPUs
-	SET_GEMM_STRIDEDBATCH_KERNEL_MODULE((*handle)->gemm_stridedBatch_module, float    , half, without_ec, row_major, row_major, 64, 64, 32, 32, 32, 16, 128, 2, 2, false, s, 0); // Not optimized but works on any Ampere GPUs
-	SET_GEMM_STRIDEDBATCH_KERNEL_MODULE((*handle)->gemm_stridedBatch_module, float    , half, without_ec, row_major, row_major, 64, 64, 32, 32, 32, 16, 128, 2, 2, false, s, 1); // Not optimized but works on any Ampere GPUs
-	SET_GEMM_STRIDEDBATCH_KERNEL_MODULE((*handle)->gemm_stridedBatch_module, float    , half, without_ec, row_major, row_major, 64, 64, 32, 32, 32, 16, 128, 2, 2, false, s, 2); // Not optimized but works on any Ampere GPUs
-	SET_GEMM_STRIDEDBATCH_KERNEL_MODULE((*handle)->gemm_stridedBatch_module, float    , tf32, without_ec, row_major, row_major, 64, 64, 32, 32, 32, 16, 128, 2, 2, false, s, 0); // Not optimized but works on any Ampere GPUs
-	SET_GEMM_STRIDEDBATCH_KERNEL_MODULE((*handle)->gemm_stridedBatch_module, float    , tf32, without_ec, row_major, row_major, 64, 64, 32, 32, 32, 16, 128, 2, 2, false, s, 1); // Not optimized but works on any Ampere GPUs
-	SET_GEMM_STRIDEDBATCH_KERNEL_MODULE((*handle)->gemm_stridedBatch_module, float    , tf32, without_ec, row_major, row_major, 64, 64, 32, 32, 32, 16, 128, 2, 2, false, s, 2); // Not optimized but works on any Ampere GPUs
-#endif
-#ifdef COMPILE_CGEMM_STRIDEDBATCH_KERNEL
-	SET_GEMM_STRIDEDBATCH_KERNEL_MODULE((*handle)->gemm_stridedBatch_module, cuComplex, half, with_ec   , col_major, col_major, 64, 64, 32, 32, 32, 16, 128, 2, 2, false, c, 0); // Not optimized but works on any Ampere GPUs
-	SET_GEMM_STRIDEDBATCH_KERNEL_MODULE((*handle)->gemm_stridedBatch_module, cuComplex, half, with_ec   , col_major, col_major, 64, 64, 32, 32, 32, 16, 128, 2, 2, false, c, 1); // Not optimized but works on any Ampere GPUs
-	SET_GEMM_STRIDEDBATCH_KERNEL_MODULE((*handle)->gemm_stridedBatch_module, cuComplex, half, with_ec   , col_major, col_major, 64, 64, 32, 32, 32, 16, 128, 2, 2, false, c, 2); // Not optimized but works on any Ampere GPUs
-	SET_GEMM_STRIDEDBATCH_KERNEL_MODULE((*handle)->gemm_stridedBatch_module, cuComplex, tf32, with_ec   , col_major, col_major, 64, 64, 32, 32, 32, 16, 128, 2, 2, false, c, 0); // Not optimized but works on any Ampere GPUs
-	SET_GEMM_STRIDEDBATCH_KERNEL_MODULE((*handle)->gemm_stridedBatch_module, cuComplex, tf32, with_ec   , col_major, col_major, 64, 64, 32, 32, 32, 16, 128, 2, 2, false, c, 1); // Not optimized but works on any Ampere GPUs
-	SET_GEMM_STRIDEDBATCH_KERNEL_MODULE((*handle)->gemm_stridedBatch_module, cuComplex, tf32, with_ec   , col_major, col_major, 64, 64, 32, 32, 32, 16, 128, 2, 2, false, c, 2); // Not optimized but works on any Ampere GPUs
-	SET_GEMM_STRIDEDBATCH_KERNEL_MODULE((*handle)->gemm_stridedBatch_module, cuComplex, half, without_ec, col_major, col_major, 64, 64, 32, 32, 32, 16, 128, 2, 2, false, c, 0); // Not optimized but works on any Ampere GPUs
-	SET_GEMM_STRIDEDBATCH_KERNEL_MODULE((*handle)->gemm_stridedBatch_module, cuComplex, half, without_ec, col_major, col_major, 64, 64, 32, 32, 32, 16, 128, 2, 2, false, c, 1); // Not optimized but works on any Ampere GPUs
-	SET_GEMM_STRIDEDBATCH_KERNEL_MODULE((*handle)->gemm_stridedBatch_module, cuComplex, half, without_ec, col_major, col_major, 64, 64, 32, 32, 32, 16, 128, 2, 2, false, c, 2); // Not optimized but works on any Ampere GPUs
-	SET_GEMM_STRIDEDBATCH_KERNEL_MODULE((*handle)->gemm_stridedBatch_module, cuComplex, tf32, without_ec, col_major, col_major, 64, 64, 32, 32, 32, 16, 128, 2, 2, false, c, 0); // Not optimized but works on any Ampere GPUs
-	SET_GEMM_STRIDEDBATCH_KERNEL_MODULE((*handle)->gemm_stridedBatch_module, cuComplex, tf32, without_ec, col_major, col_major, 64, 64, 32, 32, 32, 16, 128, 2, 2, false, c, 1); // Not optimized but works on any Ampere GPUs
-	SET_GEMM_STRIDEDBATCH_KERNEL_MODULE((*handle)->gemm_stridedBatch_module, cuComplex, tf32, without_ec, col_major, col_major, 64, 64, 32, 32, 32, 16, 128, 2, 2, false, c, 2); // Not optimized but works on any Ampere GPUs
-	SET_GEMM_STRIDEDBATCH_KERNEL_MODULE((*handle)->gemm_stridedBatch_module, cuComplex, half, with_ec   , col_major, row_major, 64, 64, 32, 32, 32, 16, 128, 2, 2, false, c, 0); // Not optimized but works on any Ampere GPUs
-	SET_GEMM_STRIDEDBATCH_KERNEL_MODULE((*handle)->gemm_stridedBatch_module, cuComplex, half, with_ec   , col_major, row_major, 64, 64, 32, 32, 32, 16, 128, 2, 2, false, c, 1); // Not optimized but works on any Ampere GPUs
-	SET_GEMM_STRIDEDBATCH_KERNEL_MODULE((*handle)->gemm_stridedBatch_module, cuComplex, half, with_ec   , col_major, row_major, 64, 64, 32, 32, 32, 16, 128, 2, 2, false, c, 2); // Not optimized but works on any Ampere GPUs
-	SET_GEMM_STRIDEDBATCH_KERNEL_MODULE((*handle)->gemm_stridedBatch_module, cuComplex, tf32, with_ec   , col_major, row_major, 64, 64, 32, 32, 32, 16, 128, 2, 2, false, c, 0); // Not optimized but works on any Ampere GPUs
-	SET_GEMM_STRIDEDBATCH_KERNEL_MODULE((*handle)->gemm_stridedBatch_module, cuComplex, tf32, with_ec   , col_major, row_major, 64, 64, 32, 32, 32, 16, 128, 2, 2, false, c, 1); // Not optimized but works on any Ampere GPUs
-	SET_GEMM_STRIDEDBATCH_KERNEL_MODULE((*handle)->gemm_stridedBatch_module, cuComplex, tf32, with_ec   , col_major, row_major, 64, 64, 32, 32, 32, 16, 128, 2, 2, false, c, 2); // Not optimized but works on any Ampere GPUs
-	SET_GEMM_STRIDEDBATCH_KERNEL_MODULE((*handle)->gemm_stridedBatch_module, cuComplex, half, without_ec, col_major, row_major, 64, 64, 32, 32, 32, 16, 128, 2, 2, false, c, 0); // Not optimized but works on any Ampere GPUs
-	SET_GEMM_STRIDEDBATCH_KERNEL_MODULE((*handle)->gemm_stridedBatch_module, cuComplex, half, without_ec, col_major, row_major, 64, 64, 32, 32, 32, 16, 128, 2, 2, false, c, 1); // Not optimized but works on any Ampere GPUs
-	SET_GEMM_STRIDEDBATCH_KERNEL_MODULE((*handle)->gemm_stridedBatch_module, cuComplex, half, without_ec, col_major, row_major, 64, 64, 32, 32, 32, 16, 128, 2, 2, false, c, 2); // Not optimized but works on any Ampere GPUs
-	SET_GEMM_STRIDEDBATCH_KERNEL_MODULE((*handle)->gemm_stridedBatch_module, cuComplex, tf32, without_ec, col_major, row_major, 64, 64, 32, 32, 32, 16, 128, 2, 2, false, c, 0); // Not optimized but works on any Ampere GPUs
-	SET_GEMM_STRIDEDBATCH_KERNEL_MODULE((*handle)->gemm_stridedBatch_module, cuComplex, tf32, without_ec, col_major, row_major, 64, 64, 32, 32, 32, 16, 128, 2, 2, false, c, 1); // Not optimized but works on any Ampere GPUs
-	SET_GEMM_STRIDEDBATCH_KERNEL_MODULE((*handle)->gemm_stridedBatch_module, cuComplex, tf32, without_ec, col_major, row_major, 64, 64, 32, 32, 32, 16, 128, 2, 2, false, c, 2); // Not optimized but works on any Ampere GPUs
-	SET_GEMM_STRIDEDBATCH_KERNEL_MODULE((*handle)->gemm_stridedBatch_module, cuComplex, half, with_ec   , col_major, conjugate, 64, 64, 32, 32, 32, 16, 128, 2, 2, false, c, 0); // Not optimized but works on any Ampere GPUs
-	SET_GEMM_STRIDEDBATCH_KERNEL_MODULE((*handle)->gemm_stridedBatch_module, cuComplex, half, with_ec   , col_major, conjugate, 64, 64, 32, 32, 32, 16, 128, 2, 2, false, c, 1); // Not optimized but works on any Ampere GPUs
-	SET_GEMM_STRIDEDBATCH_KERNEL_MODULE((*handle)->gemm_stridedBatch_module, cuComplex, half, with_ec   , col_major, conjugate, 64, 64, 32, 32, 32, 16, 128, 2, 2, false, c, 2); // Not optimized but works on any Ampere GPUs
-	SET_GEMM_STRIDEDBATCH_KERNEL_MODULE((*handle)->gemm_stridedBatch_module, cuComplex, tf32, with_ec   , col_major, conjugate, 64, 64, 32, 32, 32, 16, 128, 2, 2, false, c, 0); // Not optimized but works on any Ampere GPUs
-	SET_GEMM_STRIDEDBATCH_KERNEL_MODULE((*handle)->gemm_stridedBatch_module, cuComplex, tf32, with_ec   , col_major, conjugate, 64, 64, 32, 32, 32, 16, 128, 2, 2, false, c, 1); // Not optimized but works on any Ampere GPUs
-	SET_GEMM_STRIDEDBATCH_KERNEL_MODULE((*handle)->gemm_stridedBatch_module, cuComplex, tf32, with_ec   , col_major, conjugate, 64, 64, 32, 32, 32, 16, 128, 2, 2, false, c, 2); // Not optimized but works on any Ampere GPUs
-	SET_GEMM_STRIDEDBATCH_KERNEL_MODULE((*handle)->gemm_stridedBatch_module, cuComplex, half, without_ec, col_major, conjugate, 64, 64, 32, 32, 32, 16, 128, 2, 2, false, c, 0); // Not optimized but works on any Ampere GPUs
-	SET_GEMM_STRIDEDBATCH_KERNEL_MODULE((*handle)->gemm_stridedBatch_module, cuComplex, half, without_ec, col_major, conjugate, 64, 64, 32, 32, 32, 16, 128, 2, 2, false, c, 1); // Not optimized but works on any Ampere GPUs
-	SET_GEMM_STRIDEDBATCH_KERNEL_MODULE((*handle)->gemm_stridedBatch_module, cuComplex, half, without_ec, col_major, conjugate, 64, 64, 32, 32, 32, 16, 128, 2, 2, false, c, 2); // Not optimized but works on any Ampere GPUs
-	SET_GEMM_STRIDEDBATCH_KERNEL_MODULE((*handle)->gemm_stridedBatch_module, cuComplex, tf32, without_ec, col_major, conjugate, 64, 64, 32, 32, 32, 16, 128, 2, 2, false, c, 0); // Not optimized but works on any Ampere GPUs
-	SET_GEMM_STRIDEDBATCH_KERNEL_MODULE((*handle)->gemm_stridedBatch_module, cuComplex, tf32, without_ec, col_major, conjugate, 64, 64, 32, 32, 32, 16, 128, 2, 2, false, c, 1); // Not optimized but works on any Ampere GPUs
-	SET_GEMM_STRIDEDBATCH_KERNEL_MODULE((*handle)->gemm_stridedBatch_module, cuComplex, tf32, without_ec, col_major, conjugate, 64, 64, 32, 32, 32, 16, 128, 2, 2, false, c, 2); // Not optimized but works on any Ampere GPUs
-	SET_GEMM_STRIDEDBATCH_KERNEL_MODULE((*handle)->gemm_stridedBatch_module, cuComplex, half, with_ec   , row_major, col_major, 64, 64, 32, 32, 32, 16, 128, 2, 2, false, c, 0); // Not optimized but works on any Ampere GPUs
-	SET_GEMM_STRIDEDBATCH_KERNEL_MODULE((*handle)->gemm_stridedBatch_module, cuComplex, half, with_ec   , row_major, col_major, 64, 64, 32, 32, 32, 16, 128, 2, 2, false, c, 1); // Not optimized but works on any Ampere GPUs
-	SET_GEMM_STRIDEDBATCH_KERNEL_MODULE((*handle)->gemm_stridedBatch_module, cuComplex, half, with_ec   , row_major, col_major, 64, 64, 32, 32, 32, 16, 128, 2, 2, false, c, 2); // Not optimized but works on any Ampere GPUs
-	SET_GEMM_STRIDEDBATCH_KERNEL_MODULE((*handle)->gemm_stridedBatch_module, cuComplex, tf32, with_ec   , row_major, col_major, 64, 64, 32, 32, 32, 16, 128, 2, 2, false, c, 0); // Not optimized but works on any Ampere GPUs
-	SET_GEMM_STRIDEDBATCH_KERNEL_MODULE((*handle)->gemm_stridedBatch_module, cuComplex, tf32, with_ec   , row_major, col_major, 64, 64, 32, 32, 32, 16, 128, 2, 2, false, c, 1); // Not optimized but works on any Ampere GPUs
-	SET_GEMM_STRIDEDBATCH_KERNEL_MODULE((*handle)->gemm_stridedBatch_module, cuComplex, tf32, with_ec   , row_major, col_major, 64, 64, 32, 32, 32, 16, 128, 2, 2, false, c, 2); // Not optimized but works on any Ampere GPUs
-	SET_GEMM_STRIDEDBATCH_KERNEL_MODULE((*handle)->gemm_stridedBatch_module, cuComplex, half, without_ec, row_major, col_major, 64, 64, 32, 32, 32, 16, 128, 2, 2, false, c, 0); // Not optimized but works on any Ampere GPUs
-	SET_GEMM_STRIDEDBATCH_KERNEL_MODULE((*handle)->gemm_stridedBatch_module, cuComplex, half, without_ec, row_major, col_major, 64, 64, 32, 32, 32, 16, 128, 2, 2, false, c, 1); // Not optimized but works on any Ampere GPUs
-	SET_GEMM_STRIDEDBATCH_KERNEL_MODULE((*handle)->gemm_stridedBatch_module, cuComplex, half, without_ec, row_major, col_major, 64, 64, 32, 32, 32, 16, 128, 2, 2, false, c, 2); // Not optimized but works on any Ampere GPUs
-	SET_GEMM_STRIDEDBATCH_KERNEL_MODULE((*handle)->gemm_stridedBatch_module, cuComplex, tf32, without_ec, row_major, col_major, 64, 64, 32, 32, 32, 16, 128, 2, 2, false, c, 0); // Not optimized but works on any Ampere GPUs
-	SET_GEMM_STRIDEDBATCH_KERNEL_MODULE((*handle)->gemm_stridedBatch_module, cuComplex, tf32, without_ec, row_major, col_major, 64, 64, 32, 32, 32, 16, 128, 2, 2, false, c, 1); // Not optimized but works on any Ampere GPUs
-	SET_GEMM_STRIDEDBATCH_KERNEL_MODULE((*handle)->gemm_stridedBatch_module, cuComplex, tf32, without_ec, row_major, col_major, 64, 64, 32, 32, 32, 16, 128, 2, 2, false, c, 2); // Not optimized but works on any Ampere GPUs
-	SET_GEMM_STRIDEDBATCH_KERNEL_MODULE((*handle)->gemm_stridedBatch_module, cuComplex, half, with_ec   , row_major, row_major, 64, 64, 32, 32, 32, 16, 128, 2, 2, false, c, 0); // Not optimized but works on any Ampere GPUs
-	SET_GEMM_STRIDEDBATCH_KERNEL_MODULE((*handle)->gemm_stridedBatch_module, cuComplex, half, with_ec   , row_major, row_major, 64, 64, 32, 32, 32, 16, 128, 2, 2, false, c, 1); // Not optimized but works on any Ampere GPUs
-	SET_GEMM_STRIDEDBATCH_KERNEL_MODULE((*handle)->gemm_stridedBatch_module, cuComplex, half, with_ec   , row_major, row_major, 64, 64, 32, 32, 32, 16, 128, 2, 2, false, c, 2); // Not optimized but works on any Ampere GPUs
-	SET_GEMM_STRIDEDBATCH_KERNEL_MODULE((*handle)->gemm_stridedBatch_module, cuComplex, tf32, with_ec   , row_major, row_major, 64, 64, 32, 32, 32, 16, 128, 2, 2, false, c, 0); // Not optimized but works on any Ampere GPUs
-	SET_GEMM_STRIDEDBATCH_KERNEL_MODULE((*handle)->gemm_stridedBatch_module, cuComplex, tf32, with_ec   , row_major, row_major, 64, 64, 32, 32, 32, 16, 128, 2, 2, false, c, 1); // Not optimized but works on any Ampere GPUs
-	SET_GEMM_STRIDEDBATCH_KERNEL_MODULE((*handle)->gemm_stridedBatch_module, cuComplex, tf32, with_ec   , row_major, row_major, 64, 64, 32, 32, 32, 16, 128, 2, 2, false, c, 2); // Not optimized but works on any Ampere GPUs
-	SET_GEMM_STRIDEDBATCH_KERNEL_MODULE((*handle)->gemm_stridedBatch_module, cuComplex, half, without_ec, row_major, row_major, 64, 64, 32, 32, 32, 16, 128, 2, 2, false, c, 0); // Not optimized but works on any Ampere GPUs
-	SET_GEMM_STRIDEDBATCH_KERNEL_MODULE((*handle)->gemm_stridedBatch_module, cuComplex, half, without_ec, row_major, row_major, 64, 64, 32, 32, 32, 16, 128, 2, 2, false, c, 1); // Not optimized but works on any Ampere GPUs
-	SET_GEMM_STRIDEDBATCH_KERNEL_MODULE((*handle)->gemm_stridedBatch_module, cuComplex, half, without_ec, row_major, row_major, 64, 64, 32, 32, 32, 16, 128, 2, 2, false, c, 2); // Not optimized but works on any Ampere GPUs
-	SET_GEMM_STRIDEDBATCH_KERNEL_MODULE((*handle)->gemm_stridedBatch_module, cuComplex, tf32, without_ec, row_major, row_major, 64, 64, 32, 32, 32, 16, 128, 2, 2, false, c, 0); // Not optimized but works on any Ampere GPUs
-	SET_GEMM_STRIDEDBATCH_KERNEL_MODULE((*handle)->gemm_stridedBatch_module, cuComplex, tf32, without_ec, row_major, row_major, 64, 64, 32, 32, 32, 16, 128, 2, 2, false, c, 1); // Not optimized but works on any Ampere GPUs
-	SET_GEMM_STRIDEDBATCH_KERNEL_MODULE((*handle)->gemm_stridedBatch_module, cuComplex, tf32, without_ec, row_major, row_major, 64, 64, 32, 32, 32, 16, 128, 2, 2, false, c, 2); // Not optimized but works on any Ampere GPUs
-	SET_GEMM_STRIDEDBATCH_KERNEL_MODULE((*handle)->gemm_stridedBatch_module, cuComplex, half, with_ec   , row_major, conjugate, 64, 64, 32, 32, 32, 16, 128, 2, 2, false, c, 0); // Not optimized but works on any Ampere GPUs
-	SET_GEMM_STRIDEDBATCH_KERNEL_MODULE((*handle)->gemm_stridedBatch_module, cuComplex, half, with_ec   , row_major, conjugate, 64, 64, 32, 32, 32, 16, 128, 2, 2, false, c, 1); // Not optimized but works on any Ampere GPUs
-	SET_GEMM_STRIDEDBATCH_KERNEL_MODULE((*handle)->gemm_stridedBatch_module, cuComplex, half, with_ec   , row_major, conjugate, 64, 64, 32, 32, 32, 16, 128, 2, 2, false, c, 2); // Not optimized but works on any Ampere GPUs
-	SET_GEMM_STRIDEDBATCH_KERNEL_MODULE((*handle)->gemm_stridedBatch_module, cuComplex, tf32, with_ec   , row_major, conjugate, 64, 64, 32, 32, 32, 16, 128, 2, 2, false, c, 0); // Not optimized but works on any Ampere GPUs
-	SET_GEMM_STRIDEDBATCH_KERNEL_MODULE((*handle)->gemm_stridedBatch_module, cuComplex, tf32, with_ec   , row_major, conjugate, 64, 64, 32, 32, 32, 16, 128, 2, 2, false, c, 1); // Not optimized but works on any Ampere GPUs
-	SET_GEMM_STRIDEDBATCH_KERNEL_MODULE((*handle)->gemm_stridedBatch_module, cuComplex, tf32, with_ec   , row_major, conjugate, 64, 64, 32, 32, 32, 16, 128, 2, 2, false, c, 2); // Not optimized but works on any Ampere GPUs
-	SET_GEMM_STRIDEDBATCH_KERNEL_MODULE((*handle)->gemm_stridedBatch_module, cuComplex, half, without_ec, row_major, conjugate, 64, 64, 32, 32, 32, 16, 128, 2, 2, false, c, 0); // Not optimized but works on any Ampere GPUs
-	SET_GEMM_STRIDEDBATCH_KERNEL_MODULE((*handle)->gemm_stridedBatch_module, cuComplex, half, without_ec, row_major, conjugate, 64, 64, 32, 32, 32, 16, 128, 2, 2, false, c, 1); // Not optimized but works on any Ampere GPUs
-	SET_GEMM_STRIDEDBATCH_KERNEL_MODULE((*handle)->gemm_stridedBatch_module, cuComplex, half, without_ec, row_major, conjugate, 64, 64, 32, 32, 32, 16, 128, 2, 2, false, c, 2); // Not optimized but works on any Ampere GPUs
-	SET_GEMM_STRIDEDBATCH_KERNEL_MODULE((*handle)->gemm_stridedBatch_module, cuComplex, tf32, without_ec, row_major, conjugate, 64, 64, 32, 32, 32, 16, 128, 2, 2, false, c, 0); // Not optimized but works on any Ampere GPUs
-	SET_GEMM_STRIDEDBATCH_KERNEL_MODULE((*handle)->gemm_stridedBatch_module, cuComplex, tf32, without_ec, row_major, conjugate, 64, 64, 32, 32, 32, 16, 128, 2, 2, false, c, 1); // Not optimized but works on any Ampere GPUs
-	SET_GEMM_STRIDEDBATCH_KERNEL_MODULE((*handle)->gemm_stridedBatch_module, cuComplex, tf32, without_ec, row_major, conjugate, 64, 64, 32, 32, 32, 16, 128, 2, 2, false, c, 2); // Not optimized but works on any Ampere GPUs
-	SET_GEMM_STRIDEDBATCH_KERNEL_MODULE((*handle)->gemm_stridedBatch_module, cuComplex, half, with_ec   , conjugate, col_major, 64, 64, 32, 32, 32, 16, 128, 2, 2, false, c, 0); // Not optimized but works on any Ampere GPUs
-	SET_GEMM_STRIDEDBATCH_KERNEL_MODULE((*handle)->gemm_stridedBatch_module, cuComplex, half, with_ec   , conjugate, col_major, 64, 64, 32, 32, 32, 16, 128, 2, 2, false, c, 1); // Not optimized but works on any Ampere GPUs
-	SET_GEMM_STRIDEDBATCH_KERNEL_MODULE((*handle)->gemm_stridedBatch_module, cuComplex, half, with_ec   , conjugate, col_major, 64, 64, 32, 32, 32, 16, 128, 2, 2, false, c, 2); // Not optimized but works on any Ampere GPUs
-	SET_GEMM_STRIDEDBATCH_KERNEL_MODULE((*handle)->gemm_stridedBatch_module, cuComplex, tf32, with_ec   , conjugate, col_major, 64, 64, 32, 32, 32, 16, 128, 2, 2, false, c, 0); // Not optimized but works on any Ampere GPUs
-	SET_GEMM_STRIDEDBATCH_KERNEL_MODULE((*handle)->gemm_stridedBatch_module, cuComplex, tf32, with_ec   , conjugate, col_major, 64, 64, 32, 32, 32, 16, 128, 2, 2, false, c, 1); // Not optimized but works on any Ampere GPUs
-	SET_GEMM_STRIDEDBATCH_KERNEL_MODULE((*handle)->gemm_stridedBatch_module, cuComplex, tf32, with_ec   , conjugate, col_major, 64, 64, 32, 32, 32, 16, 128, 2, 2, false, c, 2); // Not optimized but works on any Ampere GPUs
-	SET_GEMM_STRIDEDBATCH_KERNEL_MODULE((*handle)->gemm_stridedBatch_module, cuComplex, half, without_ec, conjugate, col_major, 64, 64, 32, 32, 32, 16, 128, 2, 2, false, c, 0); // Not optimized but works on any Ampere GPUs
-	SET_GEMM_STRIDEDBATCH_KERNEL_MODULE((*handle)->gemm_stridedBatch_module, cuComplex, half, without_ec, conjugate, col_major, 64, 64, 32, 32, 32, 16, 128, 2, 2, false, c, 1); // Not optimized but works on any Ampere GPUs
-	SET_GEMM_STRIDEDBATCH_KERNEL_MODULE((*handle)->gemm_stridedBatch_module, cuComplex, half, without_ec, conjugate, col_major, 64, 64, 32, 32, 32, 16, 128, 2, 2, false, c, 2); // Not optimized but works on any Ampere GPUs
-	SET_GEMM_STRIDEDBATCH_KERNEL_MODULE((*handle)->gemm_stridedBatch_module, cuComplex, tf32, without_ec, conjugate, col_major, 64, 64, 32, 32, 32, 16, 128, 2, 2, false, c, 0); // Not optimized but works on any Ampere GPUs
-	SET_GEMM_STRIDEDBATCH_KERNEL_MODULE((*handle)->gemm_stridedBatch_module, cuComplex, tf32, without_ec, conjugate, col_major, 64, 64, 32, 32, 32, 16, 128, 2, 2, false, c, 1); // Not optimized but works on any Ampere GPUs
-	SET_GEMM_STRIDEDBATCH_KERNEL_MODULE((*handle)->gemm_stridedBatch_module, cuComplex, tf32, without_ec, conjugate, col_major, 64, 64, 32, 32, 32, 16, 128, 2, 2, false, c, 2); // Not optimized but works on any Ampere GPUs
-	SET_GEMM_STRIDEDBATCH_KERNEL_MODULE((*handle)->gemm_stridedBatch_module, cuComplex, half, with_ec   , conjugate, row_major, 64, 64, 32, 32, 32, 16, 128, 2, 2, false, c, 0); // Not optimized but works on any Ampere GPUs
-	SET_GEMM_STRIDEDBATCH_KERNEL_MODULE((*handle)->gemm_stridedBatch_module, cuComplex, half, with_ec   , conjugate, row_major, 64, 64, 32, 32, 32, 16, 128, 2, 2, false, c, 1); // Not optimized but works on any Ampere GPUs
-	SET_GEMM_STRIDEDBATCH_KERNEL_MODULE((*handle)->gemm_stridedBatch_module, cuComplex, half, with_ec   , conjugate, row_major, 64, 64, 32, 32, 32, 16, 128, 2, 2, false, c, 2); // Not optimized but works on any Ampere GPUs
-	SET_GEMM_STRIDEDBATCH_KERNEL_MODULE((*handle)->gemm_stridedBatch_module, cuComplex, tf32, with_ec   , conjugate, row_major, 64, 64, 32, 32, 32, 16, 128, 2, 2, false, c, 0); // Not optimized but works on any Ampere GPUs
-	SET_GEMM_STRIDEDBATCH_KERNEL_MODULE((*handle)->gemm_stridedBatch_module, cuComplex, tf32, with_ec   , conjugate, row_major, 64, 64, 32, 32, 32, 16, 128, 2, 2, false, c, 1); // Not optimized but works on any Ampere GPUs
-	SET_GEMM_STRIDEDBATCH_KERNEL_MODULE((*handle)->gemm_stridedBatch_module, cuComplex, tf32, with_ec   , conjugate, row_major, 64, 64, 32, 32, 32, 16, 128, 2, 2, false, c, 2); // Not optimized but works on any Ampere GPUs
-	SET_GEMM_STRIDEDBATCH_KERNEL_MODULE((*handle)->gemm_stridedBatch_module, cuComplex, half, without_ec, conjugate, row_major, 64, 64, 32, 32, 32, 16, 128, 2, 2, false, c, 0); // Not optimized but works on any Ampere GPUs
-	SET_GEMM_STRIDEDBATCH_KERNEL_MODULE((*handle)->gemm_stridedBatch_module, cuComplex, half, without_ec, conjugate, row_major, 64, 64, 32, 32, 32, 16, 128, 2, 2, false, c, 1); // Not optimized but works on any Ampere GPUs
-	SET_GEMM_STRIDEDBATCH_KERNEL_MODULE((*handle)->gemm_stridedBatch_module, cuComplex, half, without_ec, conjugate, row_major, 64, 64, 32, 32, 32, 16, 128, 2, 2, false, c, 2); // Not optimized but works on any Ampere GPUs
-	SET_GEMM_STRIDEDBATCH_KERNEL_MODULE((*handle)->gemm_stridedBatch_module, cuComplex, tf32, without_ec, conjugate, row_major, 64, 64, 32, 32, 32, 16, 128, 2, 2, false, c, 0); // Not optimized but works on any Ampere GPUs
-	SET_GEMM_STRIDEDBATCH_KERNEL_MODULE((*handle)->gemm_stridedBatch_module, cuComplex, tf32, without_ec, conjugate, row_major, 64, 64, 32, 32, 32, 16, 128, 2, 2, false, c, 1); // Not optimized but works on any Ampere GPUs
-	SET_GEMM_STRIDEDBATCH_KERNEL_MODULE((*handle)->gemm_stridedBatch_module, cuComplex, tf32, without_ec, conjugate, row_major, 64, 64, 32, 32, 32, 16, 128, 2, 2, false, c, 2); // Not optimized but works on any Ampere GPUs
-	SET_GEMM_STRIDEDBATCH_KERNEL_MODULE((*handle)->gemm_stridedBatch_module, cuComplex, half, with_ec   , conjugate, conjugate, 64, 64, 32, 32, 32, 16, 128, 2, 2, false, c, 0); // Not optimized but works on any Ampere GPUs
-	SET_GEMM_STRIDEDBATCH_KERNEL_MODULE((*handle)->gemm_stridedBatch_module, cuComplex, half, with_ec   , conjugate, conjugate, 64, 64, 32, 32, 32, 16, 128, 2, 2, false, c, 1); // Not optimized but works on any Ampere GPUs
-	SET_GEMM_STRIDEDBATCH_KERNEL_MODULE((*handle)->gemm_stridedBatch_module, cuComplex, half, with_ec   , conjugate, conjugate, 64, 64, 32, 32, 32, 16, 128, 2, 2, false, c, 2); // Not optimized but works on any Ampere GPUs
-	SET_GEMM_STRIDEDBATCH_KERNEL_MODULE((*handle)->gemm_stridedBatch_module, cuComplex, tf32, with_ec   , conjugate, conjugate, 64, 64, 32, 32, 32, 16, 128, 2, 2, false, c, 0); // Not optimized but works on any Ampere GPUs
-	SET_GEMM_STRIDEDBATCH_KERNEL_MODULE((*handle)->gemm_stridedBatch_module, cuComplex, tf32, with_ec   , conjugate, conjugate, 64, 64, 32, 32, 32, 16, 128, 2, 2, false, c, 1); // Not optimized but works on any Ampere GPUs
-	SET_GEMM_STRIDEDBATCH_KERNEL_MODULE((*handle)->gemm_stridedBatch_module, cuComplex, tf32, with_ec   , conjugate, conjugate, 64, 64, 32, 32, 32, 16, 128, 2, 2, false, c, 2); // Not optimized but works on any Ampere GPUs
-	SET_GEMM_STRIDEDBATCH_KERNEL_MODULE((*handle)->gemm_stridedBatch_module, cuComplex, half, without_ec, conjugate, conjugate, 64, 64, 32, 32, 32, 16, 128, 2, 2, false, c, 0); // Not optimized but works on any Ampere GPUs
-	SET_GEMM_STRIDEDBATCH_KERNEL_MODULE((*handle)->gemm_stridedBatch_module, cuComplex, half, without_ec, conjugate, conjugate, 64, 64, 32, 32, 32, 16, 128, 2, 2, false, c, 1); // Not optimized but works on any Ampere GPUs
-	SET_GEMM_STRIDEDBATCH_KERNEL_MODULE((*handle)->gemm_stridedBatch_module, cuComplex, half, without_ec, conjugate, conjugate, 64, 64, 32, 32, 32, 16, 128, 2, 2, false, c, 2); // Not optimized but works on any Ampere GPUs
-	SET_GEMM_STRIDEDBATCH_KERNEL_MODULE((*handle)->gemm_stridedBatch_module, cuComplex, tf32, without_ec, conjugate, conjugate, 64, 64, 32, 32, 32, 16, 128, 2, 2, false, c, 0); // Not optimized but works on any Ampere GPUs
-	SET_GEMM_STRIDEDBATCH_KERNEL_MODULE((*handle)->gemm_stridedBatch_module, cuComplex, tf32, without_ec, conjugate, conjugate, 64, 64, 32, 32, 32, 16, 128, 2, 2, false, c, 1); // Not optimized but works on any Ampere GPUs
-	SET_GEMM_STRIDEDBATCH_KERNEL_MODULE((*handle)->gemm_stridedBatch_module, cuComplex, tf32, without_ec, conjugate, conjugate, 64, 64, 32, 32, 32, 16, 128, 2, 2, false, c, 2); // Not optimized but works on any Ampere GPUs
-#endif
-#endif
-=======
 	int cc_major, cc_minor;
 	CUTF_CHECK_ERROR(cudaDeviceGetAttribute(&cc_major, cudaDevAttrComputeCapabilityMajor, 0));
 	CUTF_CHECK_ERROR(cudaDeviceGetAttribute(&cc_minor, cudaDevAttrComputeCapabilityMinor, 0));
 
 	if (cc_major == 8 && cc_minor == 0) {
-		cumpsgemm::configure_instance_sm80((*handle)->gemm_module, (*handle)->gemm_stridedBatch_module);
+		cumpsgemm::configure_instance_sm80(
+				(*handle)->gemm_module,
+				(*handle)->gemm_stridedBatch_module,
+				(*handle)->gemm_atomic_module
+				);
 	} else {
-		cumpsgemm::configure_instance_sm86((*handle)->gemm_module, (*handle)->gemm_stridedBatch_module);
+		cumpsgemm::configure_instance_sm86(
+				(*handle)->gemm_module,
+				(*handle)->gemm_stridedBatch_module,
+				(*handle)->gemm_atomic_module
+				);
 	}
-	//cumpsgemm::configure_instance_simt((*handle)->gemm_module, (*handle)->gemm_stridedBatch_module);
->>>>>>> 5d148a9b
 
 	init_exp_stats_counter_buffer((*handle));
 	init_dynamic_launch_flag_buffer((*handle));
